%Warning-CASEOVERLAP: t/t_priority_case.v:34:7: Case item ignored: every matching value is covered by an earlier condition
   34 |       2'b ?1: out1 = 3'd1;
      |       ^~~~~~
<<<<<<< HEAD
                      t/t_priority_case.v:33:7: ... Location of previous case
=======
                      t/t_priority_case.v:33:7: ... Location of previous condition
>>>>>>> 4636e9cf
   33 |       2'b ?1: out1 = 3'd0;
      |       ^~~~~~
                      ... For warning description see https://verilator.org/warn/CASEOVERLAP?v=latest
                      ... Use "/* verilator lint_off CASEOVERLAP */" and lint_on around source to disable this message.
%Warning-CASEOVERLAP: t/t_priority_case.v:44:7: Case item ignored: every matching value is covered by an earlier condition
   44 |       2'b ?1: out1 = 3'd1;
      |       ^~~~~~
<<<<<<< HEAD
                      t/t_priority_case.v:43:7: ... Location of previous case
=======
                      t/t_priority_case.v:43:7: ... Location of previous condition
>>>>>>> 4636e9cf
   43 |       2'b ?1: out1 = 3'd0;
      |       ^~~~~~
%Error: Exiting due to<|MERGE_RESOLUTION|>--- conflicted
+++ resolved
@@ -1,11 +1,7 @@
 %Warning-CASEOVERLAP: t/t_priority_case.v:34:7: Case item ignored: every matching value is covered by an earlier condition
    34 |       2'b ?1: out1 = 3'd1;
       |       ^~~~~~
-<<<<<<< HEAD
-                      t/t_priority_case.v:33:7: ... Location of previous case
-=======
                       t/t_priority_case.v:33:7: ... Location of previous condition
->>>>>>> 4636e9cf
    33 |       2'b ?1: out1 = 3'd0;
       |       ^~~~~~
                       ... For warning description see https://verilator.org/warn/CASEOVERLAP?v=latest
@@ -13,11 +9,7 @@
 %Warning-CASEOVERLAP: t/t_priority_case.v:44:7: Case item ignored: every matching value is covered by an earlier condition
    44 |       2'b ?1: out1 = 3'd1;
       |       ^~~~~~
-<<<<<<< HEAD
-                      t/t_priority_case.v:43:7: ... Location of previous case
-=======
                       t/t_priority_case.v:43:7: ... Location of previous condition
->>>>>>> 4636e9cf
    43 |       2'b ?1: out1 = 3'd0;
       |       ^~~~~~
 %Error: Exiting due to