--- conflicted
+++ resolved
@@ -35,10 +35,6 @@
                                                         // Note null name - we're flattening it out
                                                         ""}};
 
-<<<<<<< HEAD
-    // clang-format off
-=======
->>>>>>> e2343c03
 #ifdef TEST_VERBOSE
     contextp->scopesDump();
 #endif
