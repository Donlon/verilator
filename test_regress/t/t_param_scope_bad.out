--- conflicted
+++ resolved
@@ -1,18 +1,9 @@
-<<<<<<< HEAD
-%Warning-CASEOVERLAP: t/t_param_scope_bad.v:28:9: Case values overlap
-   28 |         2'h2: $stop;
-      |         ^~~~
-                      t/t_param_scope_bad.v:27:16: ... Location of overlapping case
-   27 |         CASEVAL: ;
-      |                ^
-=======
 %Warning-CASEOVERLAP: t/t_param_scope_bad.v:28:9: Case conditions overlap
    28 |         2'h2: $stop;
       |         ^~~~
                       t/t_param_scope_bad.v:27:9: ... Location of overlapping condition
    27 |         CASEVAL: ;
       |         ^~~~~~~
->>>>>>> 4636e9cf
                       ... For warning description see https://verilator.org/warn/CASEOVERLAP?v=latest
                       ... Use "/* verilator lint_off CASEOVERLAP */" and lint_on around source to disable this message.
 %Error: Exiting due to