--- conflicted
+++ resolved
@@ -108,10 +108,6 @@
 
 #endif
 
-<<<<<<< HEAD
-    // clang-format off
-=======
->>>>>>> e2343c03
 #ifdef SYSTEMC_VERSION
     sc_start(1, SC_NS);
 #else
