// -*- mode: C++; c-file-style: "cc-mode" -*-
//*************************************************************************
// DESCRIPTION: Verilator: Break case statements up and add Unknown assigns
//
// Code available from: https://verilator.org
//
//*************************************************************************
//
// Copyright 2003-2023 by Wilson Snyder. This program is free software; you
// can redistribute it and/or modify it under the terms of either the GNU
// Lesser General Public License Version 3 or the Perl Artistic License
// Version 2.0.
// SPDX-License-Identifier: LGPL-3.0-only OR Artistic-2.0
//
//*************************************************************************
// V3Case's Transformations:
//
// Each module:
//      TBD: Eliminate tristates by adding __in, __inen, __en wires in parallel
//          Need __en in changed list if a signal is on the LHS of a assign
//      Cases:
//          CASE(v) CASEITEM(items,body) ->  IF (OR (EQ (AND v mask)
//                                                      (AND item1 mask))
//                                                  (other items))
//                                              body
//              Or, converts to a if/else tree.
//      FUTURES:
//          Large 16+ bit tables with constants and no masking (address muxes)
//              Enter all into std::multimap, sort by value and use a tree of < and == compares.
//          "Diagonal" find of {rightmost,leftmost} bit {set,clear}
//              Ignoring mask, check each value is unique (using std::multimap as above?)
//              Each branch is then mask-and-compare operation (IE
//              <000000001_000000000 at midpoint.)
//
//*************************************************************************

#include "config_build.h"
#include "verilatedos.h"

#include "V3Case.h"

#include "V3Ast.h"
#include "V3Global.h"
#include "V3Stats.h"

#include <algorithm>

VL_DEFINE_DEBUG_FUNCTIONS;

#define CASE_OVERLAP_WIDTH 16  // Maximum width we can check for overlaps in
#define CASE_BARF 999999  // Magic width when non-constant
#define CASE_ENCODER_GROUP_DEPTH 8  // Levels of priority to be ORed together in top IF tree

//######################################################################

class CaseLintVisitor final : public VNVisitorConst {
private:
    const AstNodeCase* m_caseExprp
        = nullptr;  // Under a CASE value node, if so the relevant case statement

    // METHODS

    void visit(AstNodeCase* nodep) override {
        if (VN_IS(nodep, Case) && VN_AS(nodep, Case)->casex()) {
            nodep->v3warn(CASEX, "Suggest casez (with ?'s) in place of casex (with X's)");
        }
        // Detect multiple defaults
        bool hitDefault = false;
        for (AstCaseItem* itemp = nodep->itemsp(); itemp;
             itemp = VN_AS(itemp->nextp(), CaseItem)) {
            if (itemp->isDefault()) {
                if (hitDefault) {
                    itemp->v3error("Multiple default statements in case statement.");
                }
                hitDefault = true;
            }
        }

        // Check for X/Z in non-casex statements
        {
            m_caseExprp = nodep;
            iterateConst(nodep->exprp());
            for (AstCaseItem* itemp = nodep->itemsp(); itemp;
                 itemp = VN_AS(itemp->nextp(), CaseItem)) {
                iterateAndNextConstNull(itemp->condsp());
            }
            m_caseExprp = nullptr;
        }
    }
    void visit(AstConst* nodep) override {
        // See also neverItem
        if (m_caseExprp && nodep->num().isFourState()) {
            if (VN_IS(m_caseExprp, GenCase)) {
                nodep->v3error("Use of x/? constant in generate case statement, "
                               "(no such thing as 'generate casez')");
            } else if (VN_IS(m_caseExprp, Case) && VN_AS(m_caseExprp, Case)->casex()) {
                // Don't sweat it, we already complained about casex in general
            } else if (VN_IS(m_caseExprp, Case)
                       && (VN_AS(m_caseExprp, Case)->casez()
                           || VN_AS(m_caseExprp, Case)->caseInside())) {
                if (nodep->num().isAnyX()) {
                    nodep->v3warn(CASEWITHX, "Use of x constant in casez statement, "
                                             "(perhaps intended ?/z in constant)");
                }
            } else {
                nodep->v3warn(CASEWITHX, "Use of x/? constant in case statement, "
                                         "(perhaps intended casex/casez)");
            }
        }
    }
    void visit(AstNode* nodep) override { iterateChildrenConst(nodep); }

public:
    // CONSTRUCTORS
    explicit CaseLintVisitor(AstNodeCase* nodep) { iterateConst(nodep); }
    ~CaseLintVisitor() override = default;
};

//######################################################################
// Case state, as a visitor of each AstNode

class CaseVisitor final : public VNVisitor {
private:
    // NODE STATE
    // Cleared each Case
    //  AstIf::user3()          -> bool.  Set true to indicate clone not needed
    const VNUser3InUse m_inuser3;

    // STATE
    VDouble0 m_statCaseFast;  // Statistic tracking
    VDouble0 m_statCaseSlow;  // Statistic tracking
    const AstNode* m_alwaysp = nullptr;  // Always in which case is located

    // Per-CASE
    int m_caseWidth = 0;  // Width of valueItems
    int m_caseItems = 0;  // Number of caseItem unique values
    bool m_caseNoOverlapsAllCovered = false;  // Proven to be synopsys parallel_case compliant
    // For each possible value, the case branch we need
    std::array<AstNode*, 1 << CASE_OVERLAP_WIDTH> m_valueItem;

    // METHODS
<<<<<<< HEAD
    const AstEnumDType* getEnumCompletionCheckDType(const AstCase* const nodep) {
        // Return true if case is across an enum, and every value in the case
        // statement corresponds to one of the enum values
=======
    //! Determine whether we should check case items are complete
    //! @return  Enum's dtype if should check, nullptr if shouldn't
    const AstEnumDType* getEnumCompletionCheckDType(const AstCase* const nodep) {
>>>>>>> 4636e9cf
        if (!nodep->uniquePragma() && !nodep->unique0Pragma()) return nullptr;
        const AstEnumDType* const enumDtp
            = VN_CAST(nodep->exprp()->dtypep()->skipRefToEnump(), EnumDType);
        if (!enumDtp) return nullptr;  // Case isn't enum
        const AstBasicDType* const basicp = enumDtp->subDTypep()->basicp();
        if (!basicp) return nullptr;  // Not simple type (perhaps IEEE illegal)
        if (basicp->width() > 32) return nullptr;
        return enumDtp;
    }
<<<<<<< HEAD
    ///< Returns false if there are uncovered cases, true if complete
    bool checkCaseEnumComplete(const AstCase* nodep, const AstEnumDType* const dtype) {
=======
    //! @return  True if case items are complete, false if there are uncovered enums
    bool checkCaseEnumComplete(const AstCase* const nodep, const AstEnumDType* const dtype) {
>>>>>>> 4636e9cf
        const uint32_t numCases = 1UL << m_caseWidth;
        for (AstEnumItem* itemp = dtype->itemsp(); itemp;
             itemp = VN_AS(itemp->nextp(), EnumItem)) {
            AstConst* const econstp = VN_AS(itemp->valuep(), Const);
            V3Number nummask{itemp, econstp->width()};
            nummask.opBitsNonX(econstp->num());
            const uint32_t mask = nummask.toUInt();
            V3Number numval{itemp, econstp->width()};
            numval.opBitsOne(econstp->num());
            const uint32_t val = numval.toUInt();

            for (uint32_t i = 0; i < numCases; ++i) {
                if ((i & mask) == val) {
                    if (!m_valueItem[i]) {
<<<<<<< HEAD
                        nodep->v3warn(CASEINCOMPLETE,
                                      "Enum item " << itemp->prettyNameQ()
                                                   << " not covered by case\n");
=======
                        nodep->v3warn(CASEINCOMPLETE, "Enum item " << itemp->prettyNameQ()
                                                                   << " not covered by case\n");
>>>>>>> 4636e9cf
                        return false;  // enum has uncovered value by case items
                    }
                }
            }
        }
        return true;  // enum is fully covered
    }
    bool isCaseTreeFast(AstCase* nodep) {
        int width = 0;
        bool opaque = false;
        m_caseItems = 0;
        m_caseNoOverlapsAllCovered = true;
        for (AstCaseItem* itemp = nodep->itemsp(); itemp;
             itemp = VN_AS(itemp->nextp(), CaseItem)) {
            for (AstNode* icondp = itemp->condsp(); icondp; icondp = icondp->nextp()) {
                if (icondp->width() > width) width = icondp->width();
                if (icondp->isDouble()) opaque = true;
                if (!VN_IS(icondp, Const)) width = CASE_BARF;  // Can't parse; not a constant
                m_caseItems++;
            }
        }
        m_caseWidth = width;
        if (width == 0 || width > CASE_OVERLAP_WIDTH || opaque) {
            m_caseNoOverlapsAllCovered = false;
            return false;  // Too wide for analysis
        }
        UINFO(8, "Simple case statement: " << nodep << endl);
        const uint32_t numCases = 1UL << m_caseWidth;
        // Zero list of items for each value
        for (uint32_t i = 0; i < numCases; ++i) m_valueItem[i] = nullptr;
        // Now pick up the values for each assignment
        // We can cheat and use uint32_t's because we only support narrow case's
        bool reportedOverlap = false;
        bool reportedSubcase = false;
        bool hasDefaultCase = false;
<<<<<<< HEAD
=======
        std::map<AstNode*, AstCaseItem*> caseItemMap;  // case condition -> case item
>>>>>>> 4636e9cf
        for (AstCaseItem* itemp = nodep->itemsp(); itemp;
             itemp = VN_AS(itemp->nextp(), CaseItem)) {
            for (AstNode* icondp = itemp->condsp(); icondp; icondp = icondp->nextp()) {
                // if (debug() >= 9) icondp->dumpTree("-  caseitem: ");
                AstConst* const iconstp = VN_AS(icondp, Const);
                UASSERT_OBJ(iconstp, nodep, "above 'can't parse' should have caught this");
                if (neverItem(nodep, iconstp)) {
                    // X in casez can't ever be executed
                } else {
                    const bool isCondWildcard = iconstp->num().isAnyXZ();
                    V3Number nummask{itemp, iconstp->width()};
                    nummask.opBitsNonX(iconstp->num());
                    const uint32_t mask = nummask.toUInt();
                    V3Number numval{itemp, iconstp->width()};
                    numval.opBitsOne(iconstp->num());
                    const uint32_t val = numval.toUInt();

                    uint32_t firstOverlap = 0;
<<<<<<< HEAD
                    AstNode* overlappedCase = nullptr;
=======
                    AstNode* overlappedCondp = nullptr;
>>>>>>> 4636e9cf
                    bool foundHit = false;
                    for (uint32_t i = 0; i < numCases; ++i) {
                        if ((i & mask) == val) {
                            if (!m_valueItem[i]) {
                                m_valueItem[i] = icondp;
<<<<<<< HEAD
                                foundHit = true;
                            } else if (!overlappedCase) {
                                firstOverlap = i;
                                overlappedCase = m_valueItem[i];
=======
                                caseItemMap[icondp] = itemp;
                                foundHit = true;
                            } else if (!overlappedCondp) {
                                firstOverlap = i;
                                overlappedCondp = m_valueItem[i];
>>>>>>> 4636e9cf
                                m_caseNoOverlapsAllCovered = false;
                            }
                        }
                    }
                    if (!nodep->priorityPragma()) {
                        // If this case statement doesn't have the priority
                        // keyword, we want to warn on any overlap.
<<<<<<< HEAD
                        if (!reportedOverlap && overlappedCase) {
                            std::ostringstream examplePattern;
                            if (isCondWildcard) {
                                examplePattern << " (example pattern 0x" << std::hex
                                               << firstOverlap <<")";
                            }
                            icondp->v3warn(CASEOVERLAP,
                                           "Case values overlap"
                                               << examplePattern.str() << "\n"
                                               << icondp->warnContextPrimary() << '\n'
                                               << overlappedCase->warnOther()
                                                            << "... Location of overlapping case\n"
                                                            << overlappedCase->warnContextSecondary());
=======
                        if (!reportedOverlap && overlappedCondp) {
                            std::ostringstream examplePattern;
                            if (isCondWildcard) {
                                examplePattern << " (example pattern 0x" << std::hex
                                               << firstOverlap << ")";
                            }
                            icondp->v3warn(CASEOVERLAP,
                                           "Case conditions overlap"
                                               << examplePattern.str() << "\n"
                                               << icondp->warnContextPrimary() << '\n'
                                               << overlappedCondp->warnOther()
                                               << "... Location of overlapping condition\n"
                                               << overlappedCondp->warnContextSecondary());
>>>>>>> 4636e9cf
                            reportedOverlap = true;
                        }
                    } else {
                        // If this is a priority case, we only want to complain
                        // if every possible value for this item is already hit
                        // by some other item. This is true if foundHit is
                        // false.
                        if (!reportedSubcase && !foundHit) {
                            icondp->v3warn(CASEOVERLAP,
                                           "Case item ignored: every matching value is covered "
<<<<<<< HEAD
                                           "by an earlier item\n"
                                               << icondp->warnContextPrimary() << '\n'
                                               << overlappedCase->warnOther()
                                               << "... Location of previous case\n"
                                               << overlappedCase->warnContextPrimary());
=======
                                           "by an earlier condition\n"
                                               << icondp->warnContextPrimary() << '\n'
                                               << overlappedCondp->warnOther()
                                               << "... Location of previous condition\n"
                                               << overlappedCondp->warnContextPrimary());
>>>>>>> 4636e9cf
                            reportedSubcase = true;
                        }
                    }
                }
            }
            // Defaults were moved to last in the caseitem list by V3LinkDot
            if (itemp->isDefault()) {  // Case statement's default... Fill the table
                for (uint32_t i = 0; i < numCases; ++i) {
                    if (!m_valueItem[i]) m_valueItem[i] = itemp;
                }
<<<<<<< HEAD
=======
                caseItemMap[itemp] = itemp;
>>>>>>> 4636e9cf
                hasDefaultCase = true;
            }
        }
        if (!hasDefaultCase) {
            const AstEnumDType* const dtype = getEnumCompletionCheckDType(nodep);
            if (dtype) {
                if (!checkCaseEnumComplete(nodep, dtype)) {
                    // checkCaseEnumComplete has already warned of incompletion
                    m_caseNoOverlapsAllCovered = false;
                    return false;
                }
            } else {
                for (uint32_t i = 0; i < numCases; ++i) {
                    if (!m_valueItem[i]) {  // has uncovered case
                        nodep->v3warn(CASEINCOMPLETE, "Case values incompletely covered "
                                                      "(example pattern 0x"
<<<<<<< HEAD
                                << std::hex << i << ")");
=======
                                                          << std::hex << i << ")");
>>>>>>> 4636e9cf
                        m_caseNoOverlapsAllCovered = false;
                        return false;
                    }
                }
            }
        }

        if (m_caseItems <= 3
            // Avoid e.g. priority expanders from going crazy in expansion
            || (m_caseWidth >= 8 && (m_caseItems <= (m_caseWidth + 1)))) {
            return false;  // Not worth simplifying
        }

        // Convert valueItem from AstCaseItem* to the expression
        // Not done earlier, as we may now have a nullptr because it's just a ";" NOP branch
        for (uint32_t i = 0; i < numCases; ++i) {
            if (AstNode* const condp = m_valueItem[i]) {
<<<<<<< HEAD
                AstCaseItem* caseItemp = VN_CAST(condp, CaseItem);
                if (!caseItemp) caseItemp = VN_AS(condp->abovepIter(), CaseItem);
=======
                AstCaseItem* caseItemp = caseItemMap[condp];
                UASSERT(caseItemp, "caseItemp should exist");
>>>>>>> 4636e9cf
                m_valueItem[i] = caseItemp->stmtsp();
            }
        }
        return true;  // All is fine
    }

    AstNode* replaceCaseFastRecurse(AstNodeExpr* cexprp, int msb, uint32_t upperValue) {
        if (msb < 0) {
            // There's no space for a IF.  We know upperValue is thus down to a specific
            // exact value, so just return the tree value
            // Note can't clone here, as we're going to check for equivalence above
            AstNode* const foundp = m_valueItem[upperValue];
            return foundp;
        } else {
            // Make left and right subtrees
            // cexpr[msb:lsb] == 1
            AstNode* tree0p = replaceCaseFastRecurse(cexprp, msb - 1, upperValue | 0);
            AstNode* tree1p = replaceCaseFastRecurse(
                cexprp, msb - 1, upperValue | (1UL << static_cast<uint32_t>(msb)));

            if (tree0p == tree1p) {
                // Same logic on both sides, so we can just return one of 'em
                return tree0p;
            }
            // We could have a "checkerboard" with A B A B, we can use the same IF on both edges
            bool same = true;
            for (uint32_t a = upperValue, b = (upperValue | (1UL << msb));
                 a < (upperValue | (1UL << msb)); a++, b++) {
                if (m_valueItem[a] != m_valueItem[b]) {
                    same = false;
                    break;
                }
            }
            if (same) {
                VL_DO_DANGLING(tree1p->deleteTree(), tree1p);
                return tree0p;
            }

            // Must have differing logic, so make a selection

            // Case expressions can't be linked twice, so clone them
            if (tree0p && !tree0p->user3()) tree0p = tree0p->cloneTree(true);
            if (tree1p && !tree1p->user3()) tree1p = tree1p->cloneTree(true);

            // Alternate scheme if we ever do multiple bits at a time:
            // V3Number nummask (cexprp, cexprp->width(), (1UL<<msb));
            // AstNode* and1p = new AstAnd(cexprp->fileline(), cexprp->cloneTreePure(false),
            //                            new AstConst(cexprp->fileline(), nummask));
            AstNodeExpr* const and1p
                = new AstSel{cexprp->fileline(), cexprp->cloneTreePure(false), msb, 1};
            AstNodeExpr* const eqp
                = new AstNeq{cexprp->fileline(), new AstConst{cexprp->fileline(), 0}, and1p};
            AstIf* const ifp = new AstIf{cexprp->fileline(), eqp, tree1p, tree0p};
            ifp->user3(1);  // So we don't bother to clone it
            return ifp;
        }
    }

    void replaceCaseFast(AstCase* nodep) {
        // CASEx(cexpr,....
        // ->  tree of IF(msb,  IF(msb-1, 11, 10)
        //                      IF(msb-1, 01, 00))
        AstNodeExpr* const cexprp = nodep->exprp()->unlinkFrBack();

        if (debug() >= 9) {  // LCOV_EXCL_START
            for (uint32_t i = 0; i < (1UL << m_caseWidth); ++i) {
                if (const AstNode* const itemp = m_valueItem[i]) {
                    UINFO(9, "Value " << std::hex << i << " " << itemp << endl);
                }
            }
        }  // LCOV_EXCL_STOP

        // Handle any assertions
        replaceCaseParallel(nodep, m_caseNoOverlapsAllCovered);

        AstNode::user3ClearTree();
        AstNode* ifrootp = replaceCaseFastRecurse(cexprp, m_caseWidth - 1, 0UL);
        // Case expressions can't be linked twice, so clone them
        if (ifrootp && !ifrootp->user3()) ifrootp = ifrootp->cloneTree(true);

        if (ifrootp) {
            nodep->replaceWith(ifrootp);
        } else {
            nodep->unlinkFrBack();
        }
        VL_DO_DANGLING(nodep->deleteTree(), nodep);
        VL_DO_DANGLING(cexprp->deleteTree(), cexprp);
        if (debug() >= 9) ifrootp->dumpTree("-    _simp: ");
    }

    void replaceCaseComplicated(AstCase* nodep) {
        // CASEx(cexpr,ITEM(icond1,istmts1),ITEM(icond2,istmts2),ITEM(default,istmts3))
        // ->  IF((cexpr==icond1),istmts1,
        //                       IF((EQ (AND MASK cexpr) (AND MASK icond1)
        //                              ,istmts2, istmts3
        AstNodeExpr* const cexprp = nodep->exprp()->unlinkFrBack();
        // We'll do this in two stages.  First stage, convert the conditions to
        // the appropriate IF AND terms.
        if (debug() >= 9) nodep->dumpTree("-    _comp_IN::: ");
        bool hadDefault = false;
        for (AstCaseItem* itemp = nodep->itemsp(); itemp;
             itemp = VN_AS(itemp->nextp(), CaseItem)) {
            if (!itemp->condsp()) {
                // Default clause.  Just make true, we'll optimize it away later
                itemp->addCondsp(new AstConst{itemp->fileline(), AstConst::BitTrue{}});
                hadDefault = true;
            } else {
                // Expressioned clause
                AstNodeExpr* icondNextp = nullptr;
                AstNodeExpr* ifexprp = nullptr;  // If expression to test
                for (AstNodeExpr* icondp = itemp->condsp(); icondp; icondp = icondNextp) {
                    icondNextp = VN_AS(icondp->nextp(), NodeExpr);
                    icondp->unlinkFrBack();

                    AstNodeExpr* condp = nullptr;  // Default is to use and1p/and2p
                    AstConst* const iconstp = VN_CAST(icondp, Const);
                    if (iconstp && neverItem(nodep, iconstp)) {
                        // X in casez can't ever be executed
                        VL_DO_DANGLING(icondp->deleteTree(), icondp);
                        VL_DANGLING(iconstp);
                        // For simplicity, make expression that is not equal, and let later
                        // optimizations remove it
                        condp = new AstConst{itemp->fileline(), AstConst::BitFalse{}};
                    } else if (AstInsideRange* const irangep = VN_CAST(icondp, InsideRange)) {
                        // Similar logic in V3Width::visit(AstInside)
                        condp = irangep->newAndFromInside(cexprp, irangep->lhsp()->unlinkFrBack(),
                                                          irangep->rhsp()->unlinkFrBack());
                    } else if (iconstp && iconstp->num().isFourState()
                               && (nodep->casex() || nodep->casez() || nodep->caseInside())) {
                        V3Number nummask{itemp, iconstp->width()};
                        nummask.opBitsNonX(iconstp->num());
                        V3Number numval{itemp, iconstp->width()};
                        numval.opBitsOne(iconstp->num());
                        AstNodeExpr* const and1p
                            = new AstAnd{itemp->fileline(), cexprp->cloneTreePure(false),
                                         new AstConst{itemp->fileline(), nummask}};
                        AstNodeExpr* const and2p = new AstAnd{
                            itemp->fileline(), new AstConst{itemp->fileline(), numval},
                            new AstConst{itemp->fileline(), nummask}};
                        VL_DO_DANGLING(icondp->deleteTree(), icondp);
                        VL_DANGLING(iconstp);
                        condp = AstEq::newTyped(itemp->fileline(), and1p, and2p);
                    } else {
                        // Not a caseX mask, we can build CASEEQ(cexpr icond)
                        AstNodeExpr* const and1p = cexprp->cloneTreePure(false);
                        AstNodeExpr* const and2p = icondp;
                        condp = AstEq::newTyped(itemp->fileline(), and1p, and2p);
                    }
                    if (!ifexprp) {
                        ifexprp = condp;
                    } else {
                        ifexprp = new AstLogOr{itemp->fileline(), ifexprp, condp};
                    }
                }
                // Replace expression in tree
                itemp->addCondsp(ifexprp);
            }
        }
        VL_DO_DANGLING(cexprp->deleteTree(), cexprp);
        if (!hadDefault) {
            // If there was no default, add a empty one, this greatly simplifies below code
            // and constant propagation will just eliminate it for us later.
            nodep->addItemsp(new AstCaseItem{
                nodep->fileline(), new AstConst{nodep->fileline(), AstConst::BitTrue{}}, nullptr});
        }
        if (debug() >= 9) nodep->dumpTree("-    _comp_COND: ");
        // Now build the IF statement tree
        // The tree can be quite huge.  Pull ever group of 8 out, and make a OR tree.
        // This reduces the depth for the bottom elements, at the cost of
        // some of the top elements.  If we ever have profiling data, we
        // should pull out the most common item from here and instead make
        // it the first IF branch.
        int depth = 0;
        AstNode* grouprootp = nullptr;
        AstIf* groupnextp = nullptr;
        AstIf* itemnextp = nullptr;
        for (AstCaseItem* itemp = nodep->itemsp(); itemp;
             itemp = VN_AS(itemp->nextp(), CaseItem)) {
            AstNode* const istmtsp = itemp->stmtsp();  // Maybe null -- no action.
            if (istmtsp) istmtsp->unlinkFrBackWithNext();
            // Expressioned clause
            AstNodeExpr* const ifexprp = itemp->condsp()->unlinkFrBack();
            {  // Prepare for next group
                if (++depth > CASE_ENCODER_GROUP_DEPTH) depth = 1;
                if (depth == 1) {  // First group or starting new group
                    itemnextp = nullptr;
                    AstIf* const newp = new AstIf{itemp->fileline(), ifexprp->cloneTreePure(true)};
                    if (groupnextp) {
                        groupnextp->addElsesp(newp);
                    } else {
                        grouprootp = newp;
                    }
                    groupnextp = newp;
                } else {  // Continue group, modify if condition to OR in this new condition
                    AstNodeExpr* const condp = groupnextp->condp()->unlinkFrBack();
                    groupnextp->condp(
                        new AstOr{ifexprp->fileline(), condp, ifexprp->cloneTreePure(true)});
                }
            }
            {  // Make the new lower IF and attach in the tree
                AstNodeExpr* itemexprp = ifexprp;
                VL_DANGLING(ifexprp);
                if (depth == CASE_ENCODER_GROUP_DEPTH) {  // End of group - can skip the condition
                    VL_DO_DANGLING(itemexprp->deleteTree(), itemexprp);
                    itemexprp = new AstConst{itemp->fileline(), AstConst::BitTrue{}};
                }
                AstIf* const newp = new AstIf{itemp->fileline(), itemexprp, istmtsp};
                if (itemnextp) {
                    itemnextp->addElsesp(newp);
                } else {
                    groupnextp->addThensp(newp);  // First in a new group
                }
                itemnextp = newp;
            }
        }
        if (debug() >= 9) nodep->dumpTree("-    _comp_TREE: ");
        // Handle any assertions
        replaceCaseParallel(nodep, false);
        // Replace the CASE... with IF...
        if (debug() >= 9 && grouprootp) grouprootp->dumpTree("-     _new: ");
        if (grouprootp) {
            nodep->replaceWith(grouprootp);
        } else {
            nodep->unlinkFrBack();
        }
        VL_DO_DANGLING(nodep->deleteTree(), nodep);
    }

    void replaceCaseParallel(AstCase* nodep, bool noOverlapsAllCovered) {
        // Take the notParallelp tree under the case statement created by V3Assert
        // If the statement was proven to have no overlaps and all cases
        // covered, we're done with it.
        // Else, convert to a normal statement parallel with the case statement.
        if (nodep->notParallelp() && !noOverlapsAllCovered) {
            AstNode* const parp = nodep->notParallelp()->unlinkFrBackWithNext();
            nodep->addNextHere(parp);
        }
    }

    bool neverItem(AstCase* casep, AstConst* itemp) {
        // Xs in case or casez are impossible due to two state simulations
        if (casep->casex()) {
        } else if (casep->casez() || casep->caseInside()) {
            if (itemp->num().isAnyX()) return true;
        } else {
            if (itemp->num().isFourState()) return true;
        }
        return false;
    }

    // VISITORS
    void visit(AstCase* nodep) override {
        V3Case::caseLint(nodep);
        iterateChildren(nodep);
        if (debug() >= 9) nodep->dumpTree("-  case_old: ");
        if (isCaseTreeFast(nodep) && v3Global.opt.fCase()) {
            // It's a simple priority encoder or complete statement
            // we can make a tree of statements to avoid extra comparisons
            ++m_statCaseFast;
            VL_DO_DANGLING(replaceCaseFast(nodep), nodep);
        } else {
            // If a case statement is whole, presume signals involved aren't forming a latch
            if (m_alwaysp) m_alwaysp->fileline()->warnOff(V3ErrorCode::LATCH, true);
            ++m_statCaseSlow;
            VL_DO_DANGLING(replaceCaseComplicated(nodep), nodep);
        }
    }
    //--------------------
    void visit(AstAlways* nodep) override {
<<<<<<< HEAD
        m_alwaysp = nodep;
        iterateChildren(nodep);
    }
    void visit(AstNode* nodep) override {
=======
        VL_RESTORER(m_alwaysp)
        m_alwaysp = nodep;
>>>>>>> 4636e9cf
        iterateChildren(nodep);
    }
    void visit(AstNode* nodep) override { iterateChildren(nodep); }

public:
    // CONSTRUCTORS
    explicit CaseVisitor(AstNetlist* nodep) {
        for (auto& itr : m_valueItem) itr = nullptr;
        iterate(nodep);
    }
    ~CaseVisitor() override {
        V3Stats::addStat("Optimizations, Cases parallelized", m_statCaseFast);
        V3Stats::addStat("Optimizations, Cases complex", m_statCaseSlow);
    }
};

//######################################################################
// Case class functions

void V3Case::caseAll(AstNetlist* nodep) {
    UINFO(2, __FUNCTION__ << ": " << endl);
    { CaseVisitor{nodep}; }  // Destruct before checking
    V3Global::dumpCheckGlobalTree("case", 0, dumpTreeLevel() >= 3);
}
void V3Case::caseLint(AstNodeCase* nodep) {
    UINFO(4, __FUNCTION__ << ": " << endl);
    { CaseLintVisitor{nodep}; }
}<|MERGE_RESOLUTION|>--- conflicted
+++ resolved
@@ -139,15 +139,9 @@
     std::array<AstNode*, 1 << CASE_OVERLAP_WIDTH> m_valueItem;
 
     // METHODS
-<<<<<<< HEAD
-    const AstEnumDType* getEnumCompletionCheckDType(const AstCase* const nodep) {
-        // Return true if case is across an enum, and every value in the case
-        // statement corresponds to one of the enum values
-=======
     //! Determine whether we should check case items are complete
     //! @return  Enum's dtype if should check, nullptr if shouldn't
     const AstEnumDType* getEnumCompletionCheckDType(const AstCase* const nodep) {
->>>>>>> 4636e9cf
         if (!nodep->uniquePragma() && !nodep->unique0Pragma()) return nullptr;
         const AstEnumDType* const enumDtp
             = VN_CAST(nodep->exprp()->dtypep()->skipRefToEnump(), EnumDType);
@@ -157,13 +151,8 @@
         if (basicp->width() > 32) return nullptr;
         return enumDtp;
     }
-<<<<<<< HEAD
-    ///< Returns false if there are uncovered cases, true if complete
-    bool checkCaseEnumComplete(const AstCase* nodep, const AstEnumDType* const dtype) {
-=======
     //! @return  True if case items are complete, false if there are uncovered enums
     bool checkCaseEnumComplete(const AstCase* const nodep, const AstEnumDType* const dtype) {
->>>>>>> 4636e9cf
         const uint32_t numCases = 1UL << m_caseWidth;
         for (AstEnumItem* itemp = dtype->itemsp(); itemp;
              itemp = VN_AS(itemp->nextp(), EnumItem)) {
@@ -178,14 +167,8 @@
             for (uint32_t i = 0; i < numCases; ++i) {
                 if ((i & mask) == val) {
                     if (!m_valueItem[i]) {
-<<<<<<< HEAD
-                        nodep->v3warn(CASEINCOMPLETE,
-                                      "Enum item " << itemp->prettyNameQ()
-                                                   << " not covered by case\n");
-=======
                         nodep->v3warn(CASEINCOMPLETE, "Enum item " << itemp->prettyNameQ()
                                                                    << " not covered by case\n");
->>>>>>> 4636e9cf
                         return false;  // enum has uncovered value by case items
                     }
                 }
@@ -221,10 +204,7 @@
         bool reportedOverlap = false;
         bool reportedSubcase = false;
         bool hasDefaultCase = false;
-<<<<<<< HEAD
-=======
         std::map<AstNode*, AstCaseItem*> caseItemMap;  // case condition -> case item
->>>>>>> 4636e9cf
         for (AstCaseItem* itemp = nodep->itemsp(); itemp;
              itemp = VN_AS(itemp->nextp(), CaseItem)) {
             for (AstNode* icondp = itemp->condsp(); icondp; icondp = icondp->nextp()) {
@@ -243,28 +223,17 @@
                     const uint32_t val = numval.toUInt();
 
                     uint32_t firstOverlap = 0;
-<<<<<<< HEAD
-                    AstNode* overlappedCase = nullptr;
-=======
                     AstNode* overlappedCondp = nullptr;
->>>>>>> 4636e9cf
                     bool foundHit = false;
                     for (uint32_t i = 0; i < numCases; ++i) {
                         if ((i & mask) == val) {
                             if (!m_valueItem[i]) {
                                 m_valueItem[i] = icondp;
-<<<<<<< HEAD
-                                foundHit = true;
-                            } else if (!overlappedCase) {
-                                firstOverlap = i;
-                                overlappedCase = m_valueItem[i];
-=======
                                 caseItemMap[icondp] = itemp;
                                 foundHit = true;
                             } else if (!overlappedCondp) {
                                 firstOverlap = i;
                                 overlappedCondp = m_valueItem[i];
->>>>>>> 4636e9cf
                                 m_caseNoOverlapsAllCovered = false;
                             }
                         }
@@ -272,21 +241,6 @@
                     if (!nodep->priorityPragma()) {
                         // If this case statement doesn't have the priority
                         // keyword, we want to warn on any overlap.
-<<<<<<< HEAD
-                        if (!reportedOverlap && overlappedCase) {
-                            std::ostringstream examplePattern;
-                            if (isCondWildcard) {
-                                examplePattern << " (example pattern 0x" << std::hex
-                                               << firstOverlap <<")";
-                            }
-                            icondp->v3warn(CASEOVERLAP,
-                                           "Case values overlap"
-                                               << examplePattern.str() << "\n"
-                                               << icondp->warnContextPrimary() << '\n'
-                                               << overlappedCase->warnOther()
-                                                            << "... Location of overlapping case\n"
-                                                            << overlappedCase->warnContextSecondary());
-=======
                         if (!reportedOverlap && overlappedCondp) {
                             std::ostringstream examplePattern;
                             if (isCondWildcard) {
@@ -300,7 +254,6 @@
                                                << overlappedCondp->warnOther()
                                                << "... Location of overlapping condition\n"
                                                << overlappedCondp->warnContextSecondary());
->>>>>>> 4636e9cf
                             reportedOverlap = true;
                         }
                     } else {
@@ -311,19 +264,11 @@
                         if (!reportedSubcase && !foundHit) {
                             icondp->v3warn(CASEOVERLAP,
                                            "Case item ignored: every matching value is covered "
-<<<<<<< HEAD
-                                           "by an earlier item\n"
-                                               << icondp->warnContextPrimary() << '\n'
-                                               << overlappedCase->warnOther()
-                                               << "... Location of previous case\n"
-                                               << overlappedCase->warnContextPrimary());
-=======
                                            "by an earlier condition\n"
                                                << icondp->warnContextPrimary() << '\n'
                                                << overlappedCondp->warnOther()
                                                << "... Location of previous condition\n"
                                                << overlappedCondp->warnContextPrimary());
->>>>>>> 4636e9cf
                             reportedSubcase = true;
                         }
                     }
@@ -334,10 +279,7 @@
                 for (uint32_t i = 0; i < numCases; ++i) {
                     if (!m_valueItem[i]) m_valueItem[i] = itemp;
                 }
-<<<<<<< HEAD
-=======
                 caseItemMap[itemp] = itemp;
->>>>>>> 4636e9cf
                 hasDefaultCase = true;
             }
         }
@@ -354,11 +296,7 @@
                     if (!m_valueItem[i]) {  // has uncovered case
                         nodep->v3warn(CASEINCOMPLETE, "Case values incompletely covered "
                                                       "(example pattern 0x"
-<<<<<<< HEAD
-                                << std::hex << i << ")");
-=======
                                                           << std::hex << i << ")");
->>>>>>> 4636e9cf
                         m_caseNoOverlapsAllCovered = false;
                         return false;
                     }
@@ -376,13 +314,8 @@
         // Not done earlier, as we may now have a nullptr because it's just a ";" NOP branch
         for (uint32_t i = 0; i < numCases; ++i) {
             if (AstNode* const condp = m_valueItem[i]) {
-<<<<<<< HEAD
-                AstCaseItem* caseItemp = VN_CAST(condp, CaseItem);
-                if (!caseItemp) caseItemp = VN_AS(condp->abovepIter(), CaseItem);
-=======
                 AstCaseItem* caseItemp = caseItemMap[condp];
                 UASSERT(caseItemp, "caseItemp should exist");
->>>>>>> 4636e9cf
                 m_valueItem[i] = caseItemp->stmtsp();
             }
         }
@@ -652,15 +585,8 @@
     }
     //--------------------
     void visit(AstAlways* nodep) override {
-<<<<<<< HEAD
-        m_alwaysp = nodep;
-        iterateChildren(nodep);
-    }
-    void visit(AstNode* nodep) override {
-=======
         VL_RESTORER(m_alwaysp)
         m_alwaysp = nodep;
->>>>>>> 4636e9cf
         iterateChildren(nodep);
     }
     void visit(AstNode* nodep) override { iterateChildren(nodep); }
