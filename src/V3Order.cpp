// -*- mode: C++; c-file-style: "cc-mode" -*-
//*************************************************************************
// DESCRIPTION: Verilator: Block code ordering
//
// Code available from: https://verilator.org
//
//*************************************************************************
//
// Copyright 2003-2022 by Wilson Snyder. This program is free software; you
// can redistribute it and/or modify it under the terms of either the GNU
// Lesser General Public License Version 3 or the Perl Artistic License
// Version 2.0.
// SPDX-License-Identifier: LGPL-3.0-only OR Artistic-2.0
//
//*************************************************************************
// V3Order's Transformations:
//
//  Compute near optimal scheduling of always/wire statements
//  Make a graph of the entire netlist
//
//      For seq logic
//          Add logic_sensitive_vertex for this list of SenItems
//              Add edge for each sensitive_var->logic_sensitive_vertex
//          For AssignPre's
//              Add vertex for this logic
//                  Add edge logic_sensitive_vertex->logic_vertex
//                  Add edge logic_consumed_var_PREVAR->logic_vertex
//                  Add edge logic_vertex->logic_generated_var (same as if comb)
//                  Add edge logic_vertex->generated_var_PREORDER
//                      Cutable dependency to attempt to order dlyed
//                      assignments to avoid saving state, thus we prefer
//                              a <= b ...      As the opposite order would
//                              b <= c ...      require the old value of b.
//                  Add edge consumed_var_POST->logic_vertex
//                      This prevents a consumer of the "early" value to be
//                      scheduled after we've changed to the next-cycle value
//          For Logic
//              Add vertex for this logic
//                  Add edge logic_sensitive_vertex->logic_vertex
//                  Add edge logic_generated_var_PREORDER->logic_vertex
//                      This ensures the AssignPre gets scheduled before this logic
//                  Add edge logic_vertex->consumed_var_PREVAR
//                  Add edge logic_vertex->consumed_var_POSTVAR
//                  Add edge logic_vertex->logic_generated_var (same as if comb)
//          For AssignPost's
//              Add vertex for this logic
//                  Add edge logic_sensitive_vertex->logic_vertex
//                  Add edge logic_consumed_var->logic_vertex (same as if comb)
//                  Add edge logic_vertex->logic_generated_var (same as if comb)
//                  Add edge consumed_var_POST->logic_vertex (same as if comb)
//
//      For comb logic
//          For comb logic
//              Add vertex for this logic
//              Add edge logic_consumed_var->logic_vertex
//              Add edge logic_vertex->logic_generated_var
//                  Mark it cutable, as circular logic may require
//                  the generated signal to become a primary input again.
//
//
//
//   Rank the graph starting at INPUTS (see V3Graph)
//
//   Visit the graph's logic vertices in ranked order
//      For all logic vertices with all inputs already ordered
//         Make ordered block for this module
//         For all ^^ in same domain
//              Move logic to ordered activation
//      When we have no more choices, we move to the next module
//      and make a new block.  Add that new activation block to the list of calls to make.
//
//*************************************************************************

#include "config_build.h"
#include "verilatedos.h"

#include "V3Order.h"

#include "V3Ast.h"
#include "V3AstUserAllocator.h"
#include "V3Const.h"
#include "V3EmitV.h"
#include "V3File.h"
#include "V3Global.h"
#include "V3Graph.h"
#include "V3GraphStream.h"
#include "V3List.h"
#include "V3OrderGraph.h"
#include "V3Partition.h"
#include "V3PartitionGraph.h"
#include "V3SenTree.h"
#include "V3SplitVar.h"
#include "V3Stats.h"
#include "V3Sched.h"

#include <algorithm>
#include <deque>
#include <iomanip>
#include <map>
#include <memory>
#include <sstream>
#include <unordered_map>
<<<<<<< HEAD
=======
#include <unordered_set>
#include <vector>

//######################################################################
// Utilities

static bool domainsExclusive(const AstSenTree* fromp, const AstSenTree* top) {
    // Return 'true' if we can prove that both 'from' and 'to' cannot both
    // be active on the same eval pass, or false if we can't prove this.
    //
    // This detects the case of 'always @(posedge clk)'
    // and 'always @(negedge clk)' being exclusive. It also detects
    // that initial/settle blocks and post-initial blocks are exclusive.
    //
    // Are there any other cases we need to handle? Maybe not,
    // because these are not exclusive:
    //   always @(posedge A or posedge B)
    //   always @(negedge A)
    //
    // ... unless you know more about A and B, which sounds hard.

    const bool toInitial = top->hasInitial() || top->hasSettle();
    const bool fromInitial = fromp->hasInitial() || fromp->hasSettle();
    if (toInitial != fromInitial) return true;

    const AstSenItem* const fromSenListp = fromp->sensesp();
    const AstSenItem* const toSenListp = top->sensesp();

    UASSERT_OBJ(fromSenListp, fromp, "sensitivity list empty");
    UASSERT_OBJ(toSenListp, top, "sensitivity list empty");

    if (fromSenListp->nextp()) return false;
    if (toSenListp->nextp()) return false;

    const AstNodeVarRef* const fromVarrefp = fromSenListp->varrefp();
    const AstNodeVarRef* const toVarrefp = toSenListp->varrefp();
    if (!fromVarrefp || !toVarrefp) return false;

    // We know nothing about the relationship between different clocks here,
    // so give up on proving anything.
    if (fromVarrefp->varScopep() != toVarrefp->varScopep()) return false;

    return fromSenListp->edgeType().exclusiveEdge(toSenListp->edgeType());
}

// Predicate returning true if the LHS of the given assignment is a signal marked as clocker
static bool isClockerAssignment(AstNodeAssign* nodep) {
    class Visitor final : public VNVisitor {
    public:
        bool m_clkAss = false;  // There is signals marked as clocker in the assignment
    private:
        // METHODS
        VL_DEBUG_FUNC;  // Declare debug()
        virtual void visit(AstNodeAssign* nodep) override {
            if (const AstVarRef* const varrefp = VN_CAST(nodep->lhsp(), VarRef)) {
                if (varrefp->varp()->attrClocker() == VVarAttrClocker::CLOCKER_YES) {
                    m_clkAss = true;
                    UINFO(6, "node was marked as clocker " << varrefp << endl);
                }
            }
            iterateChildren(nodep->rhsp());
        }
        virtual void visit(AstNodeMath*) override {}  // Accelerate
        virtual void visit(AstNode* nodep) override { iterateChildren(nodep); }
    } visitor;
    visitor.iterate(nodep);
    return visitor.m_clkAss;
}
>>>>>>> 96a4b3e5

//######################################################################
// Functions for above graph classes

void OrderGraph::loopsVertexCb(V3GraphVertex* vertexp) {
    if (debug()) cout << "-Info-Loop: " << vertexp << "\n";
    if (OrderLogicVertex* const vvertexp = dynamic_cast<OrderLogicVertex*>(vertexp)) {
        std::cerr << vvertexp->nodep()->fileline()->warnOther()
                  << "     Example path: " << vvertexp->nodep()->typeName() << endl;
    }
    if (OrderVarVertex* const vvertexp = dynamic_cast<OrderVarVertex*>(vertexp)) {
        std::cerr << vvertexp->vscp()->fileline()->warnOther()
                  << "     Example path: " << vvertexp->vscp()->prettyName() << endl;
    }
}

//######################################################################
// Order information stored under each AstNode::user1p()...

class OrderUser final {
    // Stored in AstVarScope::user1p, a list of all the various vertices
    // that can exist for one given scoped variable
public:
    // TYPES
    enum class VarVertexType : uint8_t {  // Types of vertices we can create
        STD = 0,
        PRE = 1,
        PORD = 2,
        POST = 3
    };

private:
    // Vertex of each type (if non nullptr)
    std::array<OrderVarVertex*, static_cast<size_t>(VarVertexType::POST) + 1> m_vertexps;

public:
    // METHODS
    OrderVarVertex* getVarVertex(V3Graph* graphp, AstVarScope* varscp, VarVertexType type) {
        const unsigned idx = static_cast<unsigned>(type);
        OrderVarVertex* vertexp = m_vertexps[idx];
        if (!vertexp) {
            switch (type) {
            case VarVertexType::STD: vertexp = new OrderVarStdVertex{graphp, varscp}; break;
            case VarVertexType::PRE: vertexp = new OrderVarPreVertex{graphp, varscp}; break;
            case VarVertexType::PORD: vertexp = new OrderVarPordVertex{graphp, varscp}; break;
            case VarVertexType::POST: vertexp = new OrderVarPostVertex{graphp, varscp}; break;
            }
            m_vertexps[idx] = vertexp;
        }
        return vertexp;
    }

    // CONSTRUCTORS
    OrderUser() { m_vertexps.fill(nullptr); }
    ~OrderUser() = default;
};

//######################################################################
// OrderBuildVisitor builds the ordering graph of the entire netlist, and
// removes any nodes that are no longer required once the graph is built

class OrderBuildVisitor final : public VNVisitor {
    // TYPES
    enum VarUsage : uint8_t { VU_CON = 0x1, VU_GEN = 0x2 };
    using VarVertexType = OrderUser::VarVertexType;

    // NODE STATE
    //  AstVarScope::user1    -> OrderUser instance for variable (via m_orderUser)
    //  AstVarScope::user2    -> VarUsage within logic blocks
    //  AstVarScope::user3    -> bool: Hybrid sensitivity
    const VNUser1InUse user1InUse;
    const VNUser2InUse user2InUse;
    const VNUser3InUse user3InUse;
    AstUser1Allocator<AstVarScope, OrderUser> m_orderUser;

    // STATE
    OrderGraph* const m_graphp = new OrderGraph;  // The ordering graph built by this visitor
    OrderLogicVertex* m_logicVxp = nullptr;  // Current logic block being analyzed

    // Map from Trigger reference AstSenItem to the original AstSenTree
    const std::unordered_map<const AstSenItem*, const AstSenTree*>& m_trigToSen;

    // Current AstScope being processed
    AstScope* m_scopep = nullptr;
    // Sensitivity list for clocked logic, nullptr for combinational and hybird logic
    AstSenTree* m_domainp = nullptr;
    // Sensitivity list for hybrid logic, nullptr for everything else
    AstSenTree* m_hybridp = nullptr;

    bool m_inClocked = false;  // Underneath clocked AstActive
    bool m_inPre = false;  // Underneath AstAssignPre
    bool m_inPost = false;  // Underneath AstAssignPost/AstAlwaysPost
    bool m_inPostponed = false;  // Underneath AstAlwaysPostponed
    std::function<bool(const AstVarScope*)> m_readTriggersCombLogic;

    // METHODS
    VL_DEBUG_FUNC;  // Declare debug()

    void iterateLogic(AstNode* nodep) {
        UASSERT_OBJ(!m_logicVxp, nodep, "Should not nest");
        // Reset VarUsage
        AstNode::user2ClearTree();
        // Create LogicVertex for this logic node
        m_logicVxp = new OrderLogicVertex{m_graphp, m_scopep, m_domainp, m_hybridp, nodep};
        // Gather variable dependencies based on usage
        iterateChildren(nodep);
        // Finished with this logic
        m_logicVxp = nullptr;
    }

    OrderVarVertex* getVarVertex(AstVarScope* varscp, VarVertexType type) {
        return m_orderUser(varscp).getVarVertex(m_graphp, varscp, type);
    }

    // VISITORS
    virtual void visit(AstActive* nodep) override {
        UASSERT_OBJ(!nodep->sensesStorep(), nodep,
                    "AstSenTrees should have been made global in V3ActiveTop");
        UASSERT_OBJ(m_scopep, nodep, "AstActive not under AstScope");
        UASSERT_OBJ(!m_logicVxp, nodep, "AstActive under logic");
        UASSERT_OBJ(!m_inClocked && !m_domainp & !m_hybridp, nodep, "Should not nest");

        // This is the original sensitivity of the block (i.e.: not the ref into the TRIGGERVEC)

        const AstSenTree* const senTreep = nodep->sensesp()->hasCombo()
                                               ? nodep->sensesp()
                                               : m_trigToSen.at(nodep->sensesp()->sensesp());

        m_inClocked = senTreep->hasClocked();

        // Note: We don't need to analyse the sensitivity list, as currently all sensitivity
        // lists simply reference an entry in a trigger vector, which are all set external to
        // the code being ordered.

        // Combinational and hybrid logic will have it's domain assigned based on the driver
        // domains. For clocked logic, we already know its domain.
        if (!senTreep->hasCombo() && !senTreep->hasHybrid()) m_domainp = nodep->sensesp();

        // Hybrid logic also includes additional sensitivities
        if (senTreep->hasHybrid()) {
            m_hybridp = nodep->sensesp();
            // Mark AstVarScopes that are explicit sensitivities
            AstNode::user3ClearTree();
            senTreep->foreach<AstVarRef>([](const AstVarRef* refp) {  //
                refp->varScopep()->user3(true);
            });
            m_readTriggersCombLogic = [](const AstVarScope* vscp) { return !vscp->user3(); };
        } else {
            // Always triggers
            m_readTriggersCombLogic = [](const AstVarScope*) { return true; };
        }

        // Analyze logic underneath
        iterateChildren(nodep);

        //
        m_inClocked = false;
        m_domainp = nullptr;
        m_hybridp = nullptr;
    }
    virtual void visit(AstNodeVarRef* nodep) override {
        // As we explicitly not visit (see ignored nodes below) any subtree that is not relevant
        // for ordering, we should be able to assert this:
        UASSERT_OBJ(m_scopep, nodep, "AstVarRef not under scope");
        UASSERT_OBJ(m_logicVxp, nodep, "AstVarRef not under logic");
        AstVarScope* const varscp = nodep->varScopep();
        UASSERT_OBJ(varscp, nodep, "Var didn't get varscoped in V3Scope.cpp");

        // Variable reference in logic. Add data dependency.

        // Check whether this variable was already generated/consumed in the same logic. We
        // don't want to add extra edges if the logic has many usages of the same variable,
        // so only proceed on first encounter.
        const bool prevGen = varscp->user2() & VU_GEN;
        const bool prevCon = varscp->user2() & VU_CON;

        // Compute whether the variable is produced (written) here
        bool gen = false;
        if (!prevGen && nodep->access().isWriteOrRW()) {
            gen = true;
            if (m_inPostponed) {
                // IEEE 1800-2017 (4.2.9) forbids any value updates in the postponed region, but
                // Verilator generated trigger signals for $strobe are cleared after the
                // display is executed. This is both safe to ignore (because their single read
                // is in the same AstAlwaysPostponed, just prior to the clear), and is
                // necessary to ignore to avoid a circular logic (UNOPTFLAT) warning.
                UASSERT_OBJ(prevCon, nodep, "Should have been consumed in same process");
                gen = false;
            }
        }

        // Compute whether the value is consumed (read) here
        bool con = false;
        if (!prevCon && nodep->access().isReadOrRW()) {
            con = true;
            if (prevGen && !m_inClocked) {
                // Dangerous assumption:
                // If a variable is consumed in the same combinational process that produced it
                // earlier, consider it something like:
                //      foo = 1
                //      foo = foo + 1
                // and still optimize. Note this will break though:
                //      if (sometimes) foo = 1
                //      foo = foo + 1
                // TODO: Do this properly with liveness analysis (i.e.: if live, it's consumed)
                //       Note however that this construct is not nicely synthesizable (yields
                //       latch?).
                con = false;
            }
        }

        // Roles of vertices:
        // VarVertexType::STD:  Data dependencies for combinational logic and delayed
        //                      assignment updates (AssignPost).
        // VarVertexType::POST: Ensures all sequential blocks reading a signal do so before
        //                      any combinational or delayed assignments update that signal.
        // VarVertexType::PORD: Ensures a _d = _q AssignPre is the first write of a _d,
        //                      before any sequential blocks write to that _d.
        // VarVertexType::PRE:  This is an optimization. Try to ensure that a _d = _q
        //                      AssignPre is the last read of a _q, after all reads of that
        //                      _q by sequential logic. Note: The model is still correct if we
        //                      cannot satisfy this due to other constraints. If this ordering
        //                      is possible, then combined with the PORD constraint we get
        //                      that all writes to _d are after all reads of a _q, which then
        //                      allows us to eliminate the _d completely and assign to the _q
        //                      directly (this is what V3LifePost does).

        // Variable is produced
        if (gen) {
            // Update VarUsage
            varscp->user2(varscp->user2() | VU_GEN);
            // Add edges for produced variables
            if (!m_inClocked || m_inPost) {
                // Combinational logic
                OrderVarVertex* const varVxp = getVarVertex(varscp, VarVertexType::STD);
                // Add edge from producing LogicVertex -> produced VarStdVertex
                if (m_inPost) {
                    new OrderPostCutEdge(m_graphp, m_logicVxp, varVxp);
                } else {
                    new OrderEdge(m_graphp, m_logicVxp, varVxp, WEIGHT_NORMAL);
                }

                // Add edge from produced VarPostVertex -> to producing LogicVertex

                // For m_inPost:
                //    Add edge consumed_var_POST->logic_vertex
                //    This prevents a consumer of the "early" value to be scheduled
                //   after we've changed to the next-cycle value
                // ALWAYS do it:
                //    There maybe a wire a=b; between the two blocks
                OrderVarVertex* const postVxp = getVarVertex(varscp, VarVertexType::POST);
                new OrderEdge(m_graphp, postVxp, m_logicVxp, WEIGHT_POST);
            } else if (m_inPre) {  // AstAssignPre
                // Add edge from producing LogicVertex -> produced VarPordVertex
                OrderVarVertex* const ordVxp = getVarVertex(varscp, VarVertexType::PORD);
                new OrderEdge(m_graphp, m_logicVxp, ordVxp, WEIGHT_NORMAL);
                // Add edge from producing LogicVertex -> produced VarStdVertex
                OrderVarVertex* const varVxp = getVarVertex(varscp, VarVertexType::STD);
                new OrderEdge(m_graphp, m_logicVxp, varVxp, WEIGHT_NORMAL);
            } else {
                // Sequential (clocked) logic
                // Add edge from produced VarPordVertex -> to producing LogicVertex
                OrderVarVertex* const ordVxp = getVarVertex(varscp, VarVertexType::PORD);
                new OrderEdge(m_graphp, ordVxp, m_logicVxp, WEIGHT_NORMAL);
                // Add edge from producing LogicVertex-> to produced VarStdVertex
                OrderVarVertex* const varVxp = getVarVertex(varscp, VarVertexType::STD);
                new OrderEdge(m_graphp, m_logicVxp, varVxp, WEIGHT_NORMAL);
            }
        }

        // Variable is consumed
        if (con) {
            // Update VarUsage
            varscp->user2(varscp->user2() | VU_CON);
            // Add edges
            if (!m_inClocked || m_inPost) {
                // Combinational logic
                if (m_readTriggersCombLogic(varscp)) {
                    // Ignore explicit sensitivities
                    OrderVarVertex* const varVxp = getVarVertex(varscp, VarVertexType::STD);
                    // Add edge from consumed VarStdVertex -> to consuming LogicVertex
                    new OrderEdge(m_graphp, varVxp, m_logicVxp, WEIGHT_MEDIUM);
                }
            } else if (m_inPre) {
                // AstAssignPre logic
                // Add edge from consumed VarPreVertex -> to consuming LogicVertex
                // This one is cutable (vs the producer) as there's only one such consumer,
                // but may be many producers
                OrderVarVertex* const preVxp = getVarVertex(varscp, VarVertexType::PRE);
                new OrderPreCutEdge(m_graphp, preVxp, m_logicVxp);
            } else {
                // Sequential (clocked) logic
                // Add edge from consuming LogicVertex -> to consumed VarPreVertex
                // Generation of 'pre' because we want to indicate it should be before
                // AstAssignPre
                OrderVarVertex* const preVxp = getVarVertex(varscp, VarVertexType::PRE);
                new OrderEdge(m_graphp, m_logicVxp, preVxp, WEIGHT_NORMAL);
                // Add edge from consuming LogicVertex -> to consumed VarPostVertex
                OrderVarVertex* const postVxp = getVarVertex(varscp, VarVertexType::POST);
                new OrderEdge(m_graphp, m_logicVxp, postVxp, WEIGHT_POST);
            }
        }
    }
    virtual void visit(AstCCall* nodep) override { iterateChildren(nodep); }

    //--- Logic akin to SystemVerilog Processes (AstNodeProcedure)
    virtual void visit(AstInitial* nodep) override {  // LCOV_EXCL_START
        nodep->v3fatalSrc("AstInitial should not need ordering");
    }  // LCOV_EXCL_STOP
    virtual void visit(AstInitialStatic* nodep) override {  // LCOV_EXCL_START
        nodep->v3fatalSrc("AstInitialStatic should not need ordering");
    }  // LCOV_EXCL_STOP
    virtual void visit(AstInitialAutomatic* nodep) override {  //
        iterateLogic(nodep);
    }
    virtual void visit(AstAlways* nodep) override {  //
        iterateLogic(nodep);
    }
    virtual void visit(AstAlwaysPost* nodep) override {
        UASSERT_OBJ(!m_inPost, nodep, "Should not nest");
        m_inPost = true;
        iterateLogic(nodep);
        m_inPost = false;
    }
    virtual void visit(AstAlwaysPostponed* nodep) override {
        UASSERT_OBJ(!m_inPostponed, nodep, "Should not nest");
        m_inPostponed = true;
        iterateLogic(nodep);
        m_inPostponed = false;
    }
    virtual void visit(AstFinal* nodep) override {  // LCOV_EXCL_START
        nodep->v3fatalSrc("AstFinal should not need ordering");
    }  // LCOV_EXCL_STOP

    //--- Logic akin go SystemVerilog continuous assignments
    virtual void visit(AstAssignAlias* nodep) override {  //
        iterateLogic(nodep);
    }
    virtual void visit(AstAssignW* nodep) override { iterateLogic(nodep); }
    virtual void visit(AstAssignPre* nodep) override {
        UASSERT_OBJ(!m_inPre, nodep, "Should not nest");
        m_inPre = true;
        iterateLogic(nodep);
        m_inPre = false;
    }
    virtual void visit(AstAssignPost* nodep) override {
        UASSERT_OBJ(!m_inPost, nodep, "Should not nest");
        m_inPost = true;
        iterateLogic(nodep);
        m_inPost = false;
    }

    //--- Verilator concoctions
    virtual void visit(AstAlwaysPublic* nodep) override {  //
        iterateLogic(nodep);
    }
    virtual void visit(AstCoverToggle* nodep) override {  //
        iterateLogic(nodep);
    }

    //--- Ignored nodes
    virtual void visit(AstVar*) override {}
    virtual void visit(AstVarScope* nodep) override {}
    virtual void visit(AstCell*) override {}  // Only interested in the respective AstScope
    virtual void visit(AstTypeTable*) override {}
    virtual void visit(AstConstPool*) override {}
    virtual void visit(AstClass*) override {}
    virtual void visit(AstCFunc*) override {
        // Calls to DPI exports handled with AstCCall. /* verilator public */ functions are
        // ignored for now (and hence potentially mis-ordered), but could use the same or
        // similar mechanism as DPI exports. Every other impure function (including those
        // that may set a non-local variable) must have been inlined in V3Task.
    }

    //---
    virtual void visit(AstNode* nodep) override { iterateChildren(nodep); }

    // CONSTRUCTOR
    OrderBuildVisitor(AstNetlist* /*nodep*/, const std::vector<V3Sched::LogicByScope*>& coll,
                      const std::unordered_map<const AstSenItem*, const AstSenTree*>& trigToSen)
        : m_trigToSen{trigToSen} {

        // Enable debugging (3 is default if global debug; we want acyc debugging)
        if (debug()) m_graphp->debug(5);

        // Build the rest of the graph
        for (const V3Sched::LogicByScope* const lbsp : coll) {
            for (const auto& pair : *lbsp) {
                m_scopep = pair.first;
                iterate(pair.second);
                m_scopep = nullptr;
            }
        }
    }
    ~OrderBuildVisitor() override = default;

public:
    // Process the netlist and return the constructed ordering graph. It's 'process' because
    // this visitor does change the tree (removes some nodes related to DPI export trigger).
    static std::unique_ptr<OrderGraph>
    process(AstNetlist* nodep, const std::vector<V3Sched::LogicByScope*>& coll,
            const std::unordered_map<const AstSenItem*, const AstSenTree*>& trigToSen) {
        return std::unique_ptr<OrderGraph>{OrderBuildVisitor{nodep, coll, trigToSen}.m_graphp};
    }
};

//######################################################################

class OrderProcess;

class OrderMoveDomScope final {
    // Information stored for each unique loop, domain & scope trifecta
public:
    V3ListEnt<OrderMoveDomScope*> m_readyDomScopeE;  // List of next ready dom scope
    V3List<OrderMoveVertex*> m_readyVertices;  // Ready vertices with same domain & scope
private:
    bool m_onReadyList = false;  // True if DomScope is already on list of ready dom/scopes
    const AstSenTree* const m_domainp;  // Domain all vertices belong to
    const AstScope* const m_scopep;  // Scope all vertices belong to

    using DomScopeKey = std::pair<const AstSenTree*, const AstScope*>;
    using DomScopeMap = std::map<DomScopeKey, OrderMoveDomScope*>;
    static DomScopeMap s_dsMap;  // Structure registered for each dom/scope pairing

public:
    OrderMoveDomScope(const AstSenTree* domainp, const AstScope* scopep)
        : m_domainp{domainp}
        , m_scopep{scopep} {}
    OrderMoveDomScope* readyDomScopeNextp() const { return m_readyDomScopeE.nextp(); }
    const AstSenTree* domainp() const { return m_domainp; }
    const AstScope* scopep() const { return m_scopep; }
    // Check the domScope is on ready list, add if not
    void ready(OrderProcess* opp);
    // Mark one vertex as finished, remove from ready list if done
    void movedVertex(OrderProcess* opp, OrderMoveVertex* vertexp);
    // STATIC MEMBERS (for lookup)
    static void clear() {
        for (const auto& itr : s_dsMap) delete itr.second;
        s_dsMap.clear();
    }
    V3List<OrderMoveVertex*>& readyVertices() { return m_readyVertices; }
    static OrderMoveDomScope* findCreate(const AstSenTree* domainp, const AstScope* scopep) {
        const DomScopeKey key = std::make_pair(domainp, scopep);
        const auto iter = s_dsMap.find(key);
        if (iter != s_dsMap.end()) {
            return iter->second;
        } else {
            OrderMoveDomScope* domScopep = new OrderMoveDomScope(domainp, scopep);
            s_dsMap.emplace(key, domScopep);
            return domScopep;
        }
    }
    string name() const {
        return (string("MDS:") + " d=" + cvtToHex(domainp()) + " s=" + cvtToHex(scopep()));
    }
};

OrderMoveDomScope::DomScopeMap OrderMoveDomScope::s_dsMap;

inline std::ostream& operator<<(std::ostream& lhs, const OrderMoveDomScope& rhs) {
    lhs << rhs.name();
    return lhs;
}

//######################################################################
// ProcessMoveBuildGraph

template <class T_MoveVertex>
class ProcessMoveBuildGraph final {
    // ProcessMoveBuildGraph takes as input the fine-grained graph of
    // OrderLogicVertex, OrderVarVertex, etc; this is 'm_graph' in
    // OrderVisitor. It produces a slightly coarsened graph to drive the
    // code scheduling.
    //
    // * For the serial code scheduler, the new graph contains
    //   nodes of type OrderMoveVertex.
    //
    // * For the threaded code scheduler, the new graph contains
    //   nodes of type MTaskMoveVertex.
    //
    // * The difference in output type is abstracted away by the
    //   'T_MoveVertex' template parameter; ProcessMoveBuildGraph otherwise
    //   works the same way for both cases.

    // NODE STATE
    // AstSenTree::user1p()     -> AstSenTree:  Original AstSenTree for trigger

    // TYPES
    using VxDomPair = std::pair<const V3GraphVertex*, const AstSenTree*>;
    using Logic2Move = std::unordered_map<const OrderLogicVertex*, T_MoveVertex*>;

public:
    class MoveVertexMaker VL_NOT_FINAL {
    public:
        // Clients of ProcessMoveBuildGraph must supply MoveVertexMaker
        // which creates new T_MoveVertex's. Each new vertex wraps lvertexp
        // (which may be nullptr.)
        virtual T_MoveVertex* makeVertexp(OrderLogicVertex* lvertexp,
                                          const OrderEitherVertex* varVertexp,
                                          const AstSenTree* domainp)
            = 0;
        virtual void freeVertexp(T_MoveVertex* freeMep) = 0;
    };

private:
    // MEMBERS
    const V3Graph* m_graphp;  // Input graph of OrderLogicVertex's etc
    // Map from Trigger reference AstSenItem to the original AstSenTree
    const std::unordered_map<const AstSenItem*, const AstSenTree*>& m_trigToSen;
    V3Graph* m_outGraphp;  // Output graph of T_MoveVertex's
    MoveVertexMaker* const m_vxMakerp;  // Factory class for T_MoveVertex's
    Logic2Move m_logic2move;  // Map Logic to Vertex
    // Maps an (original graph vertex, domain) pair to a T_MoveVertex
    // Not std::unordered_map, because std::pair doesn't provide std::hash
    std::map<VxDomPair, T_MoveVertex*> m_var2move;

public:
    // CONSTRUCTORS
    ProcessMoveBuildGraph(
        const V3Graph* logicGraphp,  // Input graph of OrderLogicVertex etc.
        const std::unordered_map<const AstSenItem*, const AstSenTree*>& trigToSen,
        V3Graph* outGraphp,  // Output graph of T_MoveVertex's
        MoveVertexMaker* vxMakerp)
        : m_graphp{logicGraphp}
        , m_trigToSen{trigToSen}
        , m_outGraphp{outGraphp}
        , m_vxMakerp{vxMakerp} {}
    virtual ~ProcessMoveBuildGraph() = default;

    // METHODS
    void build() {
        // How this works:
        //  - Create a T_MoveVertex for each OrderLogicVertex.
        //  - Following each OrderLogicVertex, search forward in the context of
        //    its domain...
        //    * If we encounter another OrderLogicVertex in non-exclusive
        //      domain, make the T_MoveVertex->T_MoveVertex edge.
        //    * If we encounter an OrderVarVertex, make a Vertex for the
        //      (OrderVarVertex, domain) pair and continue to search
        //      forward in the context of the same domain.  Unless we
        //      already created that pair, in which case, we've already
        //      done the forward search, so stop.

        // For each logic node, make a T_MoveVertex
        for (V3GraphVertex* itp = m_graphp->verticesBeginp(); itp; itp = itp->verticesNextp()) {
            if (OrderLogicVertex* const lvertexp = dynamic_cast<OrderLogicVertex*>(itp)) {
                T_MoveVertex* const moveVxp
                    = m_vxMakerp->makeVertexp(lvertexp, nullptr, lvertexp->domainp());
                if (moveVxp) {
                    // Cross link so we can find it later
                    m_logic2move[lvertexp] = moveVxp;
                }
            }
        }
        // Build edges between logic vertices
        for (V3GraphVertex* itp = m_graphp->verticesBeginp(); itp; itp = itp->verticesNextp()) {
            if (OrderLogicVertex* const lvertexp = dynamic_cast<OrderLogicVertex*>(itp)) {
                T_MoveVertex* const moveVxp = m_logic2move[lvertexp];
                if (moveVxp) iterate(moveVxp, lvertexp, lvertexp->domainp());
            }
        }
    }

private:
    // Returns the AstSenItem that originally corresponds to this AstSenTree, or nullptr if no
    // original AstSenTree, or if the original AstSenTree had multiple AstSenItems.
    const AstSenItem* getOrigSenItem(AstSenTree* senTreep) {
        if (!senTreep->user1p()) {
            // Find the original simple AstSenTree, if any
            AstNode* const origp = [&]() -> AstSenItem* {
                // If more than one AstSenItems, then not a simple AstSenTree
                if (senTreep->sensesp()->nextp()) return nullptr;

                // Find the original AstSenTree
                auto it = m_trigToSen.find(senTreep->sensesp());
                if (it == m_trigToSen.end()) return nullptr;

                // If more than one AstSenItems on the original, then not a simple AstSenTree
                if (it->second->sensesp()->nextp()) return nullptr;

                // Else we found it.
                return it->second->sensesp();
            }();

            // We use the node itself as a sentinel to denote 'no original node'
            senTreep->user1p(origp ? origp : senTreep);
        }

        return senTreep->user1p() == senTreep ? nullptr : VN_AS(senTreep->user1p(), SenItem);
    }

    bool domainsExclusive(AstSenTree* fromp, AstSenTree* top) {
        // Return 'true' if we can prove that both 'from' and 'to' cannot both
        // be active on the same evaluation, or false if we can't prove this.
        //
        // This detects the case of 'always @(posedge clk)'
        // and 'always @(negedge clk)' being exclusive.
        //
        // Are there any other cases we need to handle? Maybe not,
        // because these are not exclusive:
        //   always @(posedge A or posedge B)
        //   always @(negedge A)
        //
        // ... unless you know more about A and B, which sounds hard.

        const AstSenItem* const fromSenItemp = getOrigSenItem(fromp);
        if (!fromSenItemp) return false;
        const AstSenItem* const toSenItemp = getOrigSenItem(top);
        if (!toSenItemp) return false;

        const AstNodeVarRef* const fromVarrefp = fromSenItemp->varrefp();
        if (!fromVarrefp) return false;
        const AstNodeVarRef* const toVarrefp = toSenItemp->varrefp();
        if (!toVarrefp) return false;

        // We know nothing about the relationship between different clocks here,
        // so only proceed if strictly the same clock.
        if (fromVarrefp->varScopep() != toVarrefp->varScopep()) return false;

        return fromSenItemp->edgeType().exclusiveEdge(toSenItemp->edgeType());
    }

    // Return true if moveVxp has downstream dependencies
    bool iterate(T_MoveVertex* moveVxp, const V3GraphVertex* origVxp, AstSenTree* domainp) {
        bool madeDeps = false;
        // Search forward from given original vertex, making new edges from
        // moveVxp forward
        for (V3GraphEdge* edgep = origVxp->outBeginp(); edgep; edgep = edgep->outNextp()) {
            if (edgep->weight() == 0) {  // Was cut
                continue;
            }
            const int weight = edgep->weight();
            if (const OrderLogicVertex* const toLVertexp
                = dynamic_cast<const OrderLogicVertex*>(edgep->top())) {

                // Do not construct dependencies across exclusive domains.
                if (domainsExclusive(domainp, toLVertexp->domainp())) continue;

                // Path from vertexp to a logic vertex; new edge.
                // Note we use the last edge's weight, not some function of
                // multiple edges
                new OrderEdge(m_outGraphp, moveVxp, m_logic2move[toLVertexp], weight);
                madeDeps = true;
            } else {
                // This is an OrderVarVertex.
                const V3GraphVertex* nonLogicVxp = edgep->top();
                const VxDomPair key(nonLogicVxp, domainp);
                if (!m_var2move[key]) {
                    const OrderVarVertex* const eithp
                        = static_cast<const OrderVarVertex*>(nonLogicVxp);
                    T_MoveVertex* const newMoveVxp
                        = m_vxMakerp->makeVertexp(nullptr, eithp, domainp);
                    m_var2move[key] = newMoveVxp;

                    // Find downstream logics that depend on (var, domain)
                    if (!iterate(newMoveVxp, edgep->top(), domainp)) {
                        // No downstream dependencies, so remove this
                        // intermediate vertex.
                        m_var2move[key] = nullptr;
                        m_vxMakerp->freeVertexp(newMoveVxp);
                        continue;
                    }
                }

                // Create incoming edge, from previous logic that writes
                // this var, to the Vertex representing the (var,domain)
                new OrderEdge(m_outGraphp, moveVxp, m_var2move[key], weight);
                madeDeps = true;
            }
        }
        return madeDeps;
    }
    VL_UNCOPYABLE(ProcessMoveBuildGraph);
};

//######################################################################
// OrderMoveVertexMaker and related

class OrderMoveVertexMaker final : public ProcessMoveBuildGraph<OrderMoveVertex>::MoveVertexMaker {
    // MEMBERS
    V3Graph* m_pomGraphp;
    V3List<OrderMoveVertex*>* m_pomWaitingp;

public:
    // CONSTRUCTORS
    OrderMoveVertexMaker(V3Graph* pomGraphp, V3List<OrderMoveVertex*>* pomWaitingp)
        : m_pomGraphp{pomGraphp}
        , m_pomWaitingp{pomWaitingp} {}
    // METHODS
    virtual OrderMoveVertex* makeVertexp(OrderLogicVertex* lvertexp, const OrderEitherVertex*,
                                         const AstSenTree* domainp) override {
        OrderMoveVertex* const resultp = new OrderMoveVertex(m_pomGraphp, lvertexp);
        AstScope* const scopep = lvertexp ? lvertexp->scopep() : nullptr;
        resultp->domScopep(OrderMoveDomScope::findCreate(domainp, scopep));
        resultp->m_pomWaitingE.pushBack(*m_pomWaitingp, resultp);
        return resultp;
    }
    virtual void freeVertexp(OrderMoveVertex* freeMep) override {
        freeMep->m_pomWaitingE.unlink(*m_pomWaitingp, freeMep);
        freeMep->unlinkDelete(m_pomGraphp);
    }

private:
    VL_UNCOPYABLE(OrderMoveVertexMaker);
};

class OrderMTaskMoveVertexMaker final
    : public ProcessMoveBuildGraph<MTaskMoveVertex>::MoveVertexMaker {
    V3Graph* m_pomGraphp;

public:
    explicit OrderMTaskMoveVertexMaker(V3Graph* pomGraphp)
        : m_pomGraphp{pomGraphp} {}
    virtual MTaskMoveVertex* makeVertexp(OrderLogicVertex* lvertexp,
                                         const OrderEitherVertex* varVertexp,
                                         const AstSenTree* domainp) override {
        return new MTaskMoveVertex(m_pomGraphp, lvertexp, varVertexp, domainp);
    }
    virtual void freeVertexp(MTaskMoveVertex* freeMep) override {
        freeMep->unlinkDelete(m_pomGraphp);
    }

private:
    VL_UNCOPYABLE(OrderMTaskMoveVertexMaker);
};

class OrderVerticesByDomainThenScope final {
    PartPtrIdMap m_ids;

public:
    virtual bool operator()(const V3GraphVertex* lhsp, const V3GraphVertex* rhsp) const {
        const MTaskMoveVertex* const l_vxp = dynamic_cast<const MTaskMoveVertex*>(lhsp);
        const MTaskMoveVertex* const r_vxp = dynamic_cast<const MTaskMoveVertex*>(rhsp);
        uint64_t l_id = m_ids.findId(l_vxp->domainp());
        uint64_t r_id = m_ids.findId(r_vxp->domainp());
        if (l_id < r_id) return true;
        if (l_id > r_id) return false;
        l_id = m_ids.findId(l_vxp->scopep());
        r_id = m_ids.findId(r_vxp->scopep());
        return l_id < r_id;
    }
};

class MTaskVxIdLessThan final {
public:
    MTaskVxIdLessThan() = default;
    virtual ~MTaskVxIdLessThan() = default;

    // Sort vertex's, which must be AbstractMTask's, into a deterministic
    // order by comparing their serial IDs.
    virtual bool operator()(const V3GraphVertex* lhsp, const V3GraphVertex* rhsp) const {
        const AbstractMTask* const lmtaskp = dynamic_cast<const AbstractLogicMTask*>(lhsp);
        const AbstractMTask* const rmtaskp = dynamic_cast<const AbstractLogicMTask*>(rhsp);
        return lmtaskp->id() < rmtaskp->id();
    }
};

//######################################################################
// OrderProcess class

class OrderProcess final : VNDeleter {
    // NODE STATE
    //  AstNode::user4  -> Used by V3Const::constifyExpensiveEdit

    // STATE
    OrderGraph& m_graph;  // The ordering graph

    // Map from Trigger reference AstSenItem to the original AstSenTree
    const std::unordered_map<const AstSenItem*, const AstSenTree*>& m_trigToSen;

    // This is a function provided by the invoker of the ordering that can provide additional
    // sensitivity expression that when triggered indicates the passed AstVarScope might have
    // changed external to the code being ordered.
    const V3Order::ExternalDomainsProvider m_externalDomains;

    SenTreeFinder m_finder;  // Global AstSenTree manager
    AstSenTree* const m_deleteDomainp;  // Dummy AstSenTree indicating needs deletion
    const string m_tag;  // Subtring to add to generated names
    const bool m_slow;  // Ordering slow code
    std::vector<AstNode*> m_result;  // The result nodes (~statements) in their sequential order

    AstCFunc* m_pomNewFuncp = nullptr;  // Current function being created
    int m_pomNewStmts = 0;  // Statements in function being created
    V3Graph m_pomGraph;  // Graph of logic elements to move
    V3List<OrderMoveVertex*> m_pomWaiting;  // List of nodes needing inputs to become ready
    friend class OrderMoveDomScope;
    V3List<OrderMoveDomScope*> m_pomReadyDomScope;  // List of ready domain/scope pairs, by loopId
    std::map<std::pair<AstNodeModule*, std::string>, unsigned> m_funcNums;  // Function ordinals

    // METHODS
    VL_DEBUG_FUNC;  // Declare debug()

    void process(bool multiThreaded);
    void processDomains();
    void processDomainsIterate(OrderEitherVertex* vertexp);
    void processEdgeReport();

    // processMove* routines schedule serial execution
    void processMove();
    void processMoveClear();
    void processMoveBuildGraph();
    void processMovePrepReady();
    void processMoveReadyOne(OrderMoveVertex* vertexp);
    void processMoveDoneOne(OrderMoveVertex* vertexp);
    void processMoveOne(OrderMoveVertex* vertexp, OrderMoveDomScope* domScopep, int level);
    AstActive* processMoveOneLogic(const OrderLogicVertex* lvertexp, AstCFunc*& newFuncpr,
                                   int& newStmtsr);

    // processMTask* routines schedule threaded execution
    struct MTaskState {
        AstMTaskBody* m_mtaskBodyp = nullptr;
        std::list<const OrderLogicVertex*> m_logics;
        ExecMTask* m_execMTaskp = nullptr;
        MTaskState() = default;
    };
    void processMTasks();

    string cfuncName(AstNodeModule* modp, AstSenTree* domainp, AstScope* scopep,
                     AstNode* forWhatp) {
        string name = "_" + m_tag;
        name += domainp->isMulti() ? "_comb" : "_sequent";
        name = name + "__" + scopep->nameDotless();
        const unsigned funcnum = m_funcNums.emplace(std::make_pair(modp, name), 0).first->second++;
        name = name + "__" + cvtToStr(funcnum);
        if (v3Global.opt.profCFuncs()) {
            name += "__PROF__" + forWhatp->fileline()->profileFuncname();
        }
        return name;
    }

    // Make a domain that merges the two domains
    AstSenTree* combineDomains(AstSenTree* ap, AstSenTree* bp) {
        if (ap == m_deleteDomainp) return bp;
        UASSERT_OBJ(bp != m_deleteDomainp, bp, "Should not be delete domain");
        AstSenTree* const senTreep = ap->cloneTree(false);
        senTreep->addSensesp(bp->sensesp()->cloneTree(true));
        V3Const::constifyExpensiveEdit(senTreep);  // Remove duplicates
        senTreep->multi(true);  // Comment that it was made from 2 domains
        AstSenTree* const resultp = m_finder.getSenTree(senTreep);
        VL_DO_DANGLING(senTreep->deleteTree(), senTreep);  // getSenTree clones, so delete this
        return resultp;
    }

    // Only for member initialization in constructor
    static AstSenTree* makeDeleteDomainSenTree(FileLine* fl) {
        return new AstSenTree{fl, new AstSenItem{fl, AstSenItem::Illegal{}}};
    }

    // CONSTRUCTOR
    OrderProcess(AstNetlist* netlistp, OrderGraph& graph,
                 const std::unordered_map<const AstSenItem*, const AstSenTree*>& trigToSen,
                 const string& tag, bool slow,
                 const V3Order::ExternalDomainsProvider& externalDomains)
        : m_graph{graph}
        , m_trigToSen{trigToSen}
        , m_externalDomains{externalDomains}
        , m_finder{netlistp}
        , m_deleteDomainp{makeDeleteDomainSenTree(netlistp->fileline())}
        , m_tag{tag}
        , m_slow{slow} {
        pushDeletep(m_deleteDomainp);
    }

    ~OrderProcess() override = default;

public:
    // Order the logic
    static std::vector<AstNode*>
    main(AstNetlist* netlistp, OrderGraph& graph,
         const std::unordered_map<const AstSenItem*, const AstSenTree*>& trigToSen,
         const string& tag, bool parallel, bool slow,
         const V3Order::ExternalDomainsProvider& externalDomains) {
        OrderProcess visitor{netlistp, graph, trigToSen, tag, slow, externalDomains};
        visitor.process(parallel);
        return std::move(visitor.m_result);
    }
};

//######################################################################
// OrderMoveDomScope methods

// Check the domScope is on ready list, add if not
inline void OrderMoveDomScope::ready(OrderProcess* opp) {
    if (!m_onReadyList) {
        m_onReadyList = true;
        m_readyDomScopeE.pushBack(opp->m_pomReadyDomScope, this);
    }
}

// Mark one vertex as finished, remove from ready list if done
inline void OrderMoveDomScope::movedVertex(OrderProcess* opp, OrderMoveVertex* vertexp) {
    UASSERT_OBJ(m_onReadyList, vertexp,
                "Moving vertex from ready when nothing was on que as ready.");
    if (m_readyVertices.empty()) {  // Else more work to get to later
        m_onReadyList = false;
        m_readyDomScopeE.unlink(opp->m_pomReadyDomScope, this);
    }
}

//######################################################################

void OrderProcess::processDomains() {
    for (V3GraphVertex* itp = m_graph.verticesBeginp(); itp; itp = itp->verticesNextp()) {
        OrderEitherVertex* const vertexp = dynamic_cast<OrderEitherVertex*>(itp);
        UASSERT(vertexp, "Null or vertex not derived from EitherVertex");
        processDomainsIterate(vertexp);
    }
}

void OrderProcess::processDomainsIterate(OrderEitherVertex* vertexp) {
    // The graph routines have already sorted the vertexes and edges into best->worst order
    // Assign clock domains to each signal.
    //     Sequential logic is forced into the same sequential domain.
    //     Combo logic may be pushed into a seq domain if all its inputs are the same domain,
    //     else, if all inputs are from flops, it's end-of-sequential code
    //     else, it's full combo code
    if (vertexp->domainp()) return;  // Already processed, or sequential logic

    UINFO(5, "    pdi: " << vertexp << endl);
    AstSenTree* domainp = nullptr;
    if (OrderLogicVertex* const lvtxp = dynamic_cast<OrderLogicVertex*>(vertexp)) {
        domainp = lvtxp->hybridp();
    }

    std::vector<AstSenTree*> externalDomainps;

    for (V3GraphEdge* edgep = vertexp->inBeginp(); edgep; edgep = edgep->inNextp()) {
        OrderEitherVertex* const fromVertexp = static_cast<OrderEitherVertex*>(edgep->fromp());
        if (edgep->weight() && fromVertexp->domainMatters()) {
            AstSenTree* fromDomainp = fromVertexp->domainp();
            UASSERT(!fromDomainp->hasCombo(), "There should be no need for combinational domains");

            if (OrderVarVertex* const varVtxp = dynamic_cast<OrderVarVertex*>(fromVertexp)) {
                AstVarScope* const vscp = varVtxp->vscp();
                // Add in any external domains
                externalDomainps.clear();
                m_externalDomains(vscp, externalDomainps);
                for (AstSenTree* const externalDomainp : externalDomainps) {
                    UASSERT_OBJ(!externalDomainp->hasCombo(), vscp,
                                "There should be no need for combinational domains");
                    fromDomainp = combineDomains(fromDomainp, externalDomainp);
                }
            }

            // Irrelevant input vertex (never triggered)
            if (fromDomainp == m_deleteDomainp) continue;

            // First input to this vertex
            if (!domainp) domainp = fromDomainp;

            // Make a domain that merges the two domains
            if (domainp != fromDomainp) domainp = combineDomains(domainp, fromDomainp);
        }
    }

    // If nothing triggers this vertex, we can delete the corresponding logic
    if (!domainp) domainp = m_deleteDomainp;

    // Set the domain of the vertex
    vertexp->domainp(domainp);
    UINFO(5, "      done d=" << cvtToHex(vertexp->domainp())
                             << (domainp == m_deleteDomainp       ? " [DEL]"
                                 : vertexp->domainp()->hasCombo() ? " [COMB]"
                                 : vertexp->domainp()->isMulti()  ? " [MULT]"
                                                                  : "")
                             << " " << vertexp << endl);
}

//######################################################################
// OrderVisitor - Move graph construction

void OrderProcess::processEdgeReport() {
    // Make report of all signal names and what clock edges they have
    const string filename = v3Global.debugFilename(m_tag + "_order_edges.txt");
    const std::unique_ptr<std::ofstream> logp{V3File::new_ofstream(filename)};
    if (logp->fail()) v3fatal("Can't write " << filename);

    std::deque<string> report;

    // Rebuild the trigger to original AstSenTree map using equality key comparison, as
    // merging domains have created new AstSenTree instances which are not in the map
    std::unordered_map<VNRef<const AstSenItem>, const AstSenTree*> trigToSen;
    for (const auto& pair : m_trigToSen) trigToSen.emplace(*pair.first, pair.second);

    for (V3GraphVertex* itp = m_graph.verticesBeginp(); itp; itp = itp->verticesNextp()) {
        if (OrderVarVertex* const vvertexp = dynamic_cast<OrderVarVertex*>(itp)) {
            string name(vvertexp->vscp()->prettyName());
            if (dynamic_cast<OrderVarPreVertex*>(itp)) {
                name += " {PRE}";
            } else if (dynamic_cast<OrderVarPostVertex*>(itp)) {
                name += " {POST}";
            } else if (dynamic_cast<OrderVarPordVertex*>(itp)) {
                name += " {PORD}";
            }
            std::ostringstream os;
            os.setf(std::ios::left);
            os << "  " << cvtToHex(vvertexp->vscp()) << " " << std::setw(50) << name << " ";
            AstSenTree* const senTreep = vvertexp->domainp();
            if (senTreep == m_deleteDomainp) {
                os << "DELETED";
            } else {
                for (AstSenItem* senItemp = senTreep->sensesp(); senItemp;
                     senItemp = VN_AS(senItemp->nextp(), SenItem)) {
                    if (senItemp != senTreep->sensesp()) os << " or ";
                    const auto it = trigToSen.find(*senItemp);
                    if (it != trigToSen.end()) {
                        V3EmitV::verilogForTree(it->second, os);
                    } else {
                        V3EmitV::verilogForTree(senItemp, os);
                    }
                }
            }
            report.push_back(os.str());
        }
    }

    *logp << "Signals and their clock domains:\n";
    stable_sort(report.begin(), report.end());
    for (const string& i : report) *logp << i << '\n';
}

void OrderProcess::processMoveClear() {
    OrderMoveDomScope::clear();
    m_pomWaiting.reset();
    m_pomReadyDomScope.reset();
    m_pomGraph.clear();
}

void OrderProcess::processMoveBuildGraph() {
    // Build graph of only vertices
    UINFO(5, "  MoveBuildGraph\n");
    processMoveClear();
    // Vertex::user->OrderMoveVertex*, last edge added or nullptr=none
    m_pomGraph.userClearVertices();

    OrderMoveVertexMaker createOrderMoveVertex(&m_pomGraph, &m_pomWaiting);
    ProcessMoveBuildGraph<OrderMoveVertex> serialPMBG(&m_graph, m_trigToSen, &m_pomGraph,
                                                      &createOrderMoveVertex);
    serialPMBG.build();
}

//######################################################################
// OrderVisitor - Moving

void OrderProcess::processMove() {
    // The graph routines have already sorted the vertexes and edges into best->worst order
    //   Make a new waiting graph with only OrderLogicVertex's
    //   (Order is preserved in the recreation so the sorting is preserved)
    //   Move any node with all inputs ready to a "ready" graph mapped by domain and then scope
    //   While waiting graph ! empty  (and also known: something in ready graph)
    //     For all scopes in domain of top ready vertex
    //       For all vertexes in domain&scope of top ready vertex
    //           Make ordered activation block for this module
    //           Add that new activation to the list of calls to make.
    //           Move logic to ordered active
    //           Any children that have all inputs now ready move from waiting->ready graph
    //           (This may add nodes the for loop directly above needs to detext)
    processMovePrepReady();

    // New domain... another loop
    UINFO(5, "  MoveIterate\n");
    while (!m_pomReadyDomScope.empty()) {
        // Start with top node on ready list's domain & scope
        OrderMoveDomScope* domScopep = m_pomReadyDomScope.begin();
        OrderMoveVertex* const topVertexp
            = domScopep->readyVertices().begin();  // lintok-begin-on-ref
        UASSERT(topVertexp, "domScope on ready list without any nodes ready under it");
        // Work on all scopes ready inside this domain
        while (domScopep) {
            UINFO(6, "   MoveDomain l=" << domScopep->domainp() << endl);
            // Process all nodes ready under same domain & scope
            m_pomNewFuncp = nullptr;
            while (OrderMoveVertex* vertexp
                   = domScopep->readyVertices().begin()) {  // lintok-begin-on-ref
                processMoveOne(vertexp, domScopep, 1);
            }
            // Done with scope/domain pair, pick new scope under same domain, or nullptr if none
            // left
            OrderMoveDomScope* domScopeNextp = nullptr;
            for (OrderMoveDomScope* huntp = m_pomReadyDomScope.begin(); huntp;
                 huntp = huntp->readyDomScopeNextp()) {
                if (huntp->domainp() == domScopep->domainp()) {
                    domScopeNextp = huntp;
                    break;
                }
            }
            domScopep = domScopeNextp;
        }
    }
    UASSERT(m_pomWaiting.empty(),
            "Didn't converge; nodes waiting, none ready, perhaps some input activations lost.");
    // Cleanup memory
    processMoveClear();
}

void OrderProcess::processMovePrepReady() {
    // Make list of ready nodes
    UINFO(5, "  MovePrepReady\n");
    for (OrderMoveVertex* vertexp = m_pomWaiting.begin(); vertexp;) {
        OrderMoveVertex* const nextp = vertexp->pomWaitingNextp();
        if (vertexp->isWait() && vertexp->inEmpty()) processMoveReadyOne(vertexp);
        vertexp = nextp;
    }
}

void OrderProcess::processMoveReadyOne(OrderMoveVertex* vertexp) {
    // Recursive!
    // Move one node from waiting to ready list
    vertexp->setReady();
    // Remove node from waiting list
    vertexp->m_pomWaitingE.unlink(m_pomWaiting, vertexp);
    if (vertexp->logicp()) {
        // Add to ready list (indexed by domain and scope)
        vertexp->m_readyVerticesE.pushBack(vertexp->domScopep()->m_readyVertices, vertexp);
        vertexp->domScopep()->ready(this);
    } else {
        // vertexp represents a non-logic vertex.
        // Recurse to mark its following neighbors ready.
        processMoveDoneOne(vertexp);
    }
}

void OrderProcess::processMoveDoneOne(OrderMoveVertex* vertexp) {
    // Move one node from ready to completion
    vertexp->setMoved();
    // Unlink from ready lists
    if (vertexp->logicp()) {
        vertexp->m_readyVerticesE.unlink(vertexp->domScopep()->m_readyVertices, vertexp);
        vertexp->domScopep()->movedVertex(this, vertexp);
    }
    // Don't need to add it to another list, as we're done with it
    // Mark our outputs as one closer to ready
    for (V3GraphEdge *edgep = vertexp->outBeginp(), *nextp; edgep; edgep = nextp) {
        nextp = edgep->outNextp();
        OrderMoveVertex* const toVertexp = static_cast<OrderMoveVertex*>(edgep->top());
        UINFO(9, "          Clear to " << (toVertexp->inEmpty() ? "[EMP] " : "      ") << toVertexp
                                       << endl);
        // Delete this edge
        VL_DO_DANGLING(edgep->unlinkDelete(), edgep);
        if (toVertexp->inEmpty()) {
            // If destination node now has all inputs resolved; recurse to move that vertex
            // This is thus depth first (before width) which keeps the
            // resulting executable's d-cache happy.
            processMoveReadyOne(toVertexp);
        }
    }
}

void OrderProcess::processMoveOne(OrderMoveVertex* vertexp, OrderMoveDomScope* domScopep,
                                  int level) {
    UASSERT_OBJ(vertexp->domScopep() == domScopep, vertexp, "Domain mismatch; list misbuilt?");
    const OrderLogicVertex* const lvertexp = vertexp->logicp();
    const AstScope* const scopep = lvertexp->scopep();
    UINFO(5, "    POSmove l" << std::setw(3) << level << " d=" << cvtToHex(lvertexp->domainp())
                             << " s=" << cvtToHex(scopep) << " " << lvertexp << endl);
    AstActive* const newActivep
        = processMoveOneLogic(lvertexp, m_pomNewFuncp /*ref*/, m_pomNewStmts /*ref*/);
    if (newActivep) m_result.push_back(newActivep);
    processMoveDoneOne(vertexp);
}

AstActive* OrderProcess::processMoveOneLogic(const OrderLogicVertex* lvertexp,
                                             AstCFunc*& newFuncpr, int& newStmtsr) {
    AstActive* activep = nullptr;
    AstScope* const scopep = lvertexp->scopep();
    AstSenTree* const domainp = lvertexp->domainp();
    AstNode* nodep = lvertexp->nodep();
    AstNodeModule* const modp = scopep->modp();
    UASSERT(modp, "nullptr");

    // We are move the logic into a CFunc, so unlink it from the AstActive
    nodep->unlinkFrBack();

    // Process procedures per statement (unless profCFuncs), so we can split CFuncs within
    // procedures. Everything else is handled in one go
    if (AstNodeProcedure* const procp = VN_CAST(nodep, NodeProcedure)) {
        nodep = procp->bodysp();
        pushDeletep(procp);
    }

    // When profCFuncs, create a new function for all logic block
    if (v3Global.opt.profCFuncs()) newFuncpr = nullptr;

    while (nodep) {
        // Split the CFunc if too large (but not when profCFuncs)
        if (!v3Global.opt.profCFuncs()
            && (v3Global.opt.outputSplitCFuncs()
                && v3Global.opt.outputSplitCFuncs() < newStmtsr)) {
            // Put every statement into a unique function to ease profiling or reduce function
            // size
            newFuncpr = nullptr;
        }
        if (!newFuncpr && domainp != m_deleteDomainp) {
            const string name = cfuncName(modp, domainp, scopep, nodep);
            newFuncpr = new AstCFunc(nodep->fileline(), name, scopep);
            newFuncpr->isStatic(false);
            newFuncpr->isLoose(true);
            newFuncpr->slow(m_slow);
            newStmtsr = 0;
            scopep->addActivep(newFuncpr);
            // Create top call to it
            AstCCall* const callp = new AstCCall(nodep->fileline(), newFuncpr);
            // Where will we be adding the call?
            AstActive* const newActivep = new AstActive(nodep->fileline(), name, domainp);
            newActivep->addStmtsp(callp);
            if (!activep) {
                activep = newActivep;
            } else {
                activep->addNext(newActivep);
            }
            UINFO(6, "      New " << newFuncpr << endl);
        }

        AstNode* const nextp = nodep->nextp();
        // When processing statements in a procedure, unlink the current statement
        if (nodep->backp()) nodep->unlinkFrBack();

        if (domainp == m_deleteDomainp) {
            VL_DO_DANGLING(pushDeletep(nodep), nodep);
        } else {
            newFuncpr->addStmtsp(nodep);
            // Add in the number of nodes we're adding
            if (v3Global.opt.outputSplitCFuncs()) newStmtsr += nodep->nodeCount();
        }

        nodep = nextp;
    }

    return activep;
}

void OrderProcess::processMTasks() {
    // For nondeterminism debug:
    V3Partition::hashGraphDebug(&m_graph, "V3Order's m_graph");

    // We already produced a graph of every var, input, and logic
    // block and all dependencies; this is 'm_graph'.
    //
    // Now, starting from m_graph, make a slightly-coarsened graph representing
    // only logic, and discarding edges we know we can ignore.
    // This is quite similar to the 'm_pomGraph' of the serial code gen:
    V3Graph logicGraph;
    OrderMTaskMoveVertexMaker create_mtask_vertex(&logicGraph);
    ProcessMoveBuildGraph<MTaskMoveVertex> mtask_pmbg(&m_graph, m_trigToSen, &logicGraph,
                                                      &create_mtask_vertex);
    mtask_pmbg.build();

    // Needed? We do this for m_pomGraph in serial mode, so do it here too:
    logicGraph.removeRedundantEdges(&V3GraphEdge::followAlwaysTrue);

    // Partition logicGraph into LogicMTask's. The partitioner will annotate
    // each vertex in logicGraph with a 'color' which is really an mtask ID
    // in this context.
    V3Partition partitioner(&logicGraph);
    V3Graph mtasks;
    partitioner.go(&mtasks);

    std::unordered_map<unsigned /*mtask id*/, MTaskState> mtaskStates;

    // Iterate through the entire logicGraph. For each logic node,
    // attach it to a per-MTask ordered list of logic nodes.
    // This is the order we'll execute logic nodes within the MTask.
    //
    // MTasks may span scopes and domains, so sort by both here:
    GraphStream<OrderVerticesByDomainThenScope> emit_logic(&logicGraph);
    const V3GraphVertex* moveVxp;
    while ((moveVxp = emit_logic.nextp())) {
        const MTaskMoveVertex* const movep = dynamic_cast<const MTaskMoveVertex*>(moveVxp);
        const unsigned mtaskId = movep->color();
        UASSERT(mtaskId > 0, "Every MTaskMoveVertex should have an mtask assignment >0");
        if (movep->logicp()) {
            // Add this logic to the per-mtask order
            mtaskStates[mtaskId].m_logics.push_back(movep->logicp());

            // Since we happen to be iterating over every logic node,
            // take this opportunity to annotate each AstVar with the id's
            // of mtasks that consume it and produce it. We'll use this
            // information in V3EmitC when we lay out var's in memory.
            const OrderLogicVertex* const logicp = movep->logicp();
            for (const V3GraphEdge* edgep = logicp->inBeginp(); edgep; edgep = edgep->inNextp()) {
                const OrderVarVertex* const pre_varp
                    = dynamic_cast<const OrderVarVertex*>(edgep->fromp());
                if (!pre_varp) continue;
                AstVar* const varp = pre_varp->vscp()->varp();
                // varp depends on logicp, so logicp produces varp,
                // and vice-versa below
                varp->addProducingMTaskId(mtaskId);
            }
            for (const V3GraphEdge* edgep = logicp->outBeginp(); edgep;
                 edgep = edgep->outNextp()) {
                const OrderVarVertex* const post_varp
                    = dynamic_cast<const OrderVarVertex*>(edgep->top());
                if (!post_varp) continue;
                AstVar* const varp = post_varp->vscp()->varp();
                varp->addConsumingMTaskId(mtaskId);
            }
            // TODO? We ignore IO vars here, so those will have empty mtask
            // signatures. But we could also give those mtask signatures.
        }
    }

    // Create the AstExecGraph node which represents the execution
    // of the MTask graph.
    FileLine* const rootFlp = v3Global.rootp()->fileline();
    AstExecGraph* const execGraphp = new AstExecGraph{rootFlp, "eval"};
    m_result.push_back(execGraphp);

    // Create CFuncs and bodies for each MTask.
    GraphStream<MTaskVxIdLessThan> emit_mtasks(&mtasks);
    const V3GraphVertex* mtaskVxp;
    while ((mtaskVxp = emit_mtasks.nextp())) {
        const AbstractLogicMTask* const mtaskp = dynamic_cast<const AbstractLogicMTask*>(mtaskVxp);

        // Create a body for this mtask
        AstMTaskBody* const bodyp = new AstMTaskBody(rootFlp);
        MTaskState& state = mtaskStates[mtaskp->id()];
        state.m_mtaskBodyp = bodyp;

        // Create leaf CFunc's to run this mtask's logic,
        // and create a set of AstActive's to call those CFuncs.
        // Add the AstActive's into the AstMTaskBody.
        const AstSenTree* last_domainp = nullptr;
        AstCFunc* leafCFuncp = nullptr;
        int leafStmts = 0;
        for (const OrderLogicVertex* logicp : state.m_logics) {
            if (logicp->domainp() != last_domainp) {
                // Start a new leaf function.
                leafCFuncp = nullptr;
            }
            last_domainp = logicp->domainp();

            AstActive* const newActivep
                = processMoveOneLogic(logicp, leafCFuncp /*ref*/, leafStmts /*ref*/);
            if (newActivep) bodyp->addStmtsp(newActivep);
        }

        // Translate the LogicMTask graph into the corresponding ExecMTask
        // graph, which will outlive V3Order and persist for the remainder
        // of verilator's processing.
        // - The LogicMTask graph points to MTaskMoveVertex's
        //   and OrderLogicVertex's which are ephemeral to V3Order.
        // - The ExecMTask graph and the AstMTaskBody's produced here
        //   persist until code generation time.
        V3Graph* const depGraphp = execGraphp->depGraphp();
        state.m_execMTaskp = new ExecMTask(depGraphp, bodyp, mtaskp->id());
        // Cross-link each ExecMTask and MTaskBody
        //  Q: Why even have two objects?
        //  A: One is an AstNode, the other is a GraphVertex,
        //     to combine them would involve multiple inheritance...
        state.m_mtaskBodyp->execMTaskp(state.m_execMTaskp);
        for (V3GraphEdge* inp = mtaskp->inBeginp(); inp; inp = inp->inNextp()) {
            const V3GraphVertex* fromVxp = inp->fromp();
            const AbstractLogicMTask* const fromp
                = dynamic_cast<const AbstractLogicMTask*>(fromVxp);
            const MTaskState& fromState = mtaskStates[fromp->id()];
            new V3GraphEdge(depGraphp, fromState.m_execMTaskp, state.m_execMTaskp, 1);
        }
        execGraphp->addMTaskBodyp(bodyp);
    }
}

//######################################################################
// OrderVisitor - Top processing

void OrderProcess::process(bool multiThreaded) {
    // Dump data
    m_graph.dumpDotFilePrefixed(m_tag + "_orderg_pre");

    // Break cycles. Each strongly connected subgraph (including cutable
    // edges) will have its own color, and corresponds to a loop in the
    // original graph. However the new graph will be acyclic (the removed
    // edges are actually still there, just with weight 0).
    UINFO(2, "  Acyclic & Order...\n");
    m_graph.acyclic(&V3GraphEdge::followAlwaysTrue);
    m_graph.dumpDotFilePrefixed(m_tag + "_orderg_acyc");

    // Assign ranks so we know what to follow
    // Then, sort vertices and edges by that ordering
    m_graph.order();
    m_graph.dumpDotFilePrefixed(m_tag + "_orderg_order");

    // Assign logic vertices to new domains
    UINFO(2, "  Domains...\n");
    processDomains();
    m_graph.dumpDotFilePrefixed(m_tag + "_orderg_domain");

    if (debug() && v3Global.opt.dumpTree()) processEdgeReport();

    if (!multiThreaded) {
        UINFO(2, "  Construct Move Graph...\n");
        processMoveBuildGraph();
        if (debug() >= 4) {
            // Different prefix (ordermv) as it's not the same graph
            m_pomGraph.dumpDotFilePrefixed(m_tag + "_ordermv_start");
        }
        m_pomGraph.removeRedundantEdges(&V3GraphEdge::followAlwaysTrue);
        if (debug() >= 4) m_pomGraph.dumpDotFilePrefixed(m_tag + "_ordermv_simpl");

        UINFO(2, "  Move...\n");
        processMove();
    } else {
        UINFO(2, "  Set up mtasks...\n");
        processMTasks();
    }

    // Dump data
    m_graph.dumpDotFilePrefixed(m_tag + "_orderg_done");
}

//######################################################################

namespace V3Order {

AstCFunc* order(AstNetlist* netlistp,  //
                const std::vector<V3Sched::LogicByScope*>& logic,  //
                const std::unordered_map<const AstSenItem*, const AstSenTree*>& trigToSen,
                const string& tag,  //
                bool parallel,  //
                bool slow,  //
                const ExternalDomainsProvider& externalDomains) {
    // Order the code
    const std::unique_ptr<OrderGraph> graph
        = OrderBuildVisitor::process(netlistp, logic, trigToSen);
    const auto& nodeps
        = OrderProcess::main(netlistp, *graph, trigToSen, tag, parallel, slow, externalDomains);

    // Create the result function
    AstScope* const scopeTopp = netlistp->topScopep()->scopep();
    AstCFunc* const funcp = new AstCFunc{netlistp->fileline(), "_eval_" + tag, scopeTopp, ""};
    funcp->dontCombine(true);
    funcp->isStatic(false);
    funcp->isLoose(true);
    funcp->slow(slow);
    funcp->isConst(false);
    funcp->declPrivate(true);
    scopeTopp->addActivep(funcp);

    // Add ordered statements to the result function
    for (AstNode* const nodep : nodeps) funcp->addStmtsp(nodep);

    // Dispose of the remnants of the inputs
    for (auto* const lbsp : logic) lbsp->deleteActives();

    // Done
    return funcp;
}

}  // namespace V3Order<|MERGE_RESOLUTION|>--- conflicted
+++ resolved
@@ -88,10 +88,10 @@
 #include "V3OrderGraph.h"
 #include "V3Partition.h"
 #include "V3PartitionGraph.h"
+#include "V3Sched.h"
 #include "V3SenTree.h"
 #include "V3SplitVar.h"
 #include "V3Stats.h"
-#include "V3Sched.h"
 
 #include <algorithm>
 #include <deque>
@@ -100,77 +100,7 @@
 #include <memory>
 #include <sstream>
 #include <unordered_map>
-<<<<<<< HEAD
-=======
-#include <unordered_set>
 #include <vector>
-
-//######################################################################
-// Utilities
-
-static bool domainsExclusive(const AstSenTree* fromp, const AstSenTree* top) {
-    // Return 'true' if we can prove that both 'from' and 'to' cannot both
-    // be active on the same eval pass, or false if we can't prove this.
-    //
-    // This detects the case of 'always @(posedge clk)'
-    // and 'always @(negedge clk)' being exclusive. It also detects
-    // that initial/settle blocks and post-initial blocks are exclusive.
-    //
-    // Are there any other cases we need to handle? Maybe not,
-    // because these are not exclusive:
-    //   always @(posedge A or posedge B)
-    //   always @(negedge A)
-    //
-    // ... unless you know more about A and B, which sounds hard.
-
-    const bool toInitial = top->hasInitial() || top->hasSettle();
-    const bool fromInitial = fromp->hasInitial() || fromp->hasSettle();
-    if (toInitial != fromInitial) return true;
-
-    const AstSenItem* const fromSenListp = fromp->sensesp();
-    const AstSenItem* const toSenListp = top->sensesp();
-
-    UASSERT_OBJ(fromSenListp, fromp, "sensitivity list empty");
-    UASSERT_OBJ(toSenListp, top, "sensitivity list empty");
-
-    if (fromSenListp->nextp()) return false;
-    if (toSenListp->nextp()) return false;
-
-    const AstNodeVarRef* const fromVarrefp = fromSenListp->varrefp();
-    const AstNodeVarRef* const toVarrefp = toSenListp->varrefp();
-    if (!fromVarrefp || !toVarrefp) return false;
-
-    // We know nothing about the relationship between different clocks here,
-    // so give up on proving anything.
-    if (fromVarrefp->varScopep() != toVarrefp->varScopep()) return false;
-
-    return fromSenListp->edgeType().exclusiveEdge(toSenListp->edgeType());
-}
-
-// Predicate returning true if the LHS of the given assignment is a signal marked as clocker
-static bool isClockerAssignment(AstNodeAssign* nodep) {
-    class Visitor final : public VNVisitor {
-    public:
-        bool m_clkAss = false;  // There is signals marked as clocker in the assignment
-    private:
-        // METHODS
-        VL_DEBUG_FUNC;  // Declare debug()
-        virtual void visit(AstNodeAssign* nodep) override {
-            if (const AstVarRef* const varrefp = VN_CAST(nodep->lhsp(), VarRef)) {
-                if (varrefp->varp()->attrClocker() == VVarAttrClocker::CLOCKER_YES) {
-                    m_clkAss = true;
-                    UINFO(6, "node was marked as clocker " << varrefp << endl);
-                }
-            }
-            iterateChildren(nodep->rhsp());
-        }
-        virtual void visit(AstNodeMath*) override {}  // Accelerate
-        virtual void visit(AstNode* nodep) override { iterateChildren(nodep); }
-    } visitor;
-    visitor.iterate(nodep);
-    return visitor.m_clkAss;
-}
->>>>>>> 96a4b3e5
 
 //######################################################################
 // Functions for above graph classes
