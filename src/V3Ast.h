--- conflicted
+++ resolved
@@ -1746,10 +1746,6 @@
     AstNode* nextp() const VL_MT_STABLE { return m_nextp; }
     AstNode* backp() const VL_MT_STABLE { return m_backp; }
     AstNode* abovep() const;  // Get parent node above, only for list head and tail
-<<<<<<< HEAD
-    AstNode* abovepIter() const;  // Get parent node above iteratively, could be slow
-=======
->>>>>>> 4636e9cf
     AstNode* op1p() const VL_MT_STABLE { return m_op1p; }
     AstNode* op2p() const VL_MT_STABLE { return m_op2p; }
     AstNode* op3p() const VL_MT_STABLE { return m_op3p; }
