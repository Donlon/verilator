--- conflicted
+++ resolved
@@ -46,13 +46,10 @@
 // Constructor needs () or GCC 4.8 false warning.
 #define VL_RESTORER(var) \
     const VRestorer<typename std::decay<decltype(var)>::type> restorer_##var(var);
-<<<<<<< HEAD
 #define VL_RESTORER_MOVE(var) \
     const VRestorer<typename std::decay<decltype(var)>::type> restorer_##var(var, std::move(var));
-=======
 /// Get the copy of the variable previously saved by VL_RESTORER()
 #define VL_RESTORER_PREV(var) restorer_##var.saved()
->>>>>>> 263697e4
 
 // Object used by VL_RESTORER and VL_RESTORER_MOVE.  This object must be an auto variable, not
 // allocated on the heap or otherwise.
@@ -65,15 +62,11 @@
     explicit VRestorer(T& permr)
         : m_ref{permr}
         , m_saved{permr} {}
-<<<<<<< HEAD
     explicit VRestorer(T& permr, T&& save)
         : m_ref{permr}
         , m_saved{save} {}
     ~VRestorer() { m_ref = std::move(m_saved); }
-=======
-    ~VRestorer() { m_ref = m_saved; }
     const T& saved() const { return m_saved; }
->>>>>>> 263697e4
     VL_UNCOPYABLE(VRestorer);
 };
 
