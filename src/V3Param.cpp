--- conflicted
+++ resolved
@@ -1083,75 +1083,15 @@
     std::unordered_map<string, AstNodeModule*> delayModMap;
     // METHODS
 
-<<<<<<< HEAD
     void visitModule(AstNodeModule* modp) {
         // m_generateHierName = "";
         UINFO(9, "Visit module " << modp << endl);
-=======
-    void visitCells(AstNodeModule* nodep) {
-        UASSERT_OBJ(!m_iterateModule, nodep, "Should not nest");
-        std::multimap<int, AstNodeModule*> workQueue;
-        workQueue.emplace(nodep->level(), nodep);
-        m_generateHierName = "";
-        m_iterateModule = true;
-
-        // Visit all cells under module, recursively
-        do {
-            const auto itm = workQueue.cbegin();
-            AstNodeModule* const modp = itm->second;
-            workQueue.erase(itm);
-
-            // Process once; note user5 will be cleared on specialization, so we will do the
-            // specialized module if needed
-            void* const user5p = modp->user5p();
-            if (!BaseModInfo::isVisited(user5p)) {
-                modp->user5p(BaseModInfo::setVisited(user5p));
-                // TODO: this really should be an assert, but classes and hier_blocks are
-                // special...
-                if (modp->someInstanceName().empty()) modp->someInstanceName(modp->origName());
-
-                // Iterate the body
-                {
-                    VL_RESTORER(m_modp);
-                    m_modp = modp;
-                    iterateChildren(modp);
-                }
-            }
-
-            // Process interface cells, then non-interface cells, which may reference an interface
-            // cell.
-            while (!m_cellps.empty()) {
-                const auto itim = m_cellps.cbegin();
-                AstNode* const cellp = itim->second;
-                m_cellps.erase(itim);
-
-                AstNodeModule* srcModp = nullptr;
-                if (const auto* modCellp = VN_CAST(cellp, Cell)) {
-                    srcModp = modCellp->modp();
-                } else if (const auto* classRefp = VN_CAST(cellp, ClassOrPackageRef)) {
-                    const AstNode* const clsOrPkgNodep = classRefp->classOrPackageNodep();
-                    if (VN_IS(clsOrPkgNodep, Typedef) || VN_IS(clsOrPkgNodep, ParamTypeDType))
-                        continue;
-                    srcModp = classRefp->classOrPackagep();
-                } else if (const auto* classRefp = VN_CAST(cellp, ClassRefDType)) {
-                    srcModp = classRefp->classp();
-                } else {
-                    cellp->v3fatalSrc("Expected module parameterization");
-                }
-                UASSERT_OBJ(srcModp, cellp, "Unlinked class ref");
-
-                // Update path
-                string someInstanceName(modp->someInstanceName());
-                if (const string* const genHierNamep = cellp->user5u().to<string*>()) {
-                    someInstanceName += *genHierNamep;
-                    cellp->user5p(nullptr);
-                    VL_DO_DANGLING(delete genHierNamep, genHierNamep);
-                }
->>>>>>> fa670fb9
-
-        // Process once; note user2 will be cleared on specialization, so we will do the
+
+        // Process once; note user5 will be cleared on specialization, so we will do the
         // specialized module if needed
-        if (!modp->user2SetOnce()) {
+        void* const user5p = modp->user5p();
+        if (!BaseModInfo::isVisited(user5p)) {
+            modp->user5p(BaseModInfo::setVisited(user5p));
             // FIXME: move to visit(AstNodeModule*)
 
             // TODO: this really should be an assert, but classes and hier_blocks are
@@ -1197,8 +1137,10 @@
         if (const auto* modCellp = VN_CAST(cellp, Cell)) {
             srcModp = modCellp->modp();
         } else if (const auto* classRefp = VN_CAST(cellp, ClassOrPackageRef)) {
+            const AstNode* const clsOrPkgNodep = classRefp->classOrPackageNodep();
+            if (VN_IS(clsOrPkgNodep, Typedef) || VN_IS(clsOrPkgNodep, ParamTypeDType))
+                continue;
             srcModp = classRefp->classOrPackagep();
-            if (VN_IS(classRefp->classOrPackageNodep(), ParamTypeDType)) return;
         } else if (const auto* classRefp = VN_CAST(cellp, ClassRefDType)) {
             srcModp = classRefp->classp();
         } else {
@@ -1242,47 +1184,15 @@
     void visit(AstNodeModule* nodep) override {
         if (nodep->dead()) return;  // Marked by LinkDot (and above)
         if (AstClass* const classp = VN_CAST(nodep, Class)) {
-<<<<<<< HEAD
-            if (classp->isParameterized()) {
+            if (classp->hasGParam()) {
                 // Collect param classes
-                m_paramClasses.push_back(classp);
+                m_paramClasses.push_back(classp);  // FIXME: remove it in V3Dead?
             }
         }
 
         // Only do root module & package here. Modules & classes used in parent module will be
         // visited from visitCellOrClassRef()
         if (nodep->level() <= 2 || VN_IS(nodep, Package)) visitModule(nodep);
-=======
-            if (classp->hasGParam()) {
-                // Don't enter into a definition.
-                // If a class is used, it will be visited through a reference
-                m_paramClasses.push_back(classp);  // FIXME: remove it in V3Dead?
-                return;
-            }
-        }
-
-        if (m_iterateModule) {  // Iterating body
-            UINFO(4, " MOD-under-MOD.  " << nodep << endl);
-            m_workQueue.emplace(nodep->level(), nodep);  // Delay until current module is done
-            return;
-        }
-
-        bool doVisit = false;
-        if (nodep->level() <= 2) {  // Haven't added top yet, so level 2 is the top
-            doVisit = true;
-        } else if (VN_IS(nodep, Class)) {  // Nor moved classes
-            doVisit = true;
-        } else if (VN_IS(nodep, Package)) {  // Likewise haven't done wrapTopPackages yet
-            doVisit = true;
-        } else if (VN_IS(nodep, Iface) && v3Global.opt.lintOnly()) {
-            // In lint-only mode the interface can be referenced by top level ports without Cells
-            doVisit = true;
-        }
-        if (doVisit) {
-            // Start traversal at root-like things
-            visitCells(nodep);
-        }
->>>>>>> fa670fb9
     }
 
     /*************** FIXME: temporarily fix ***************/
