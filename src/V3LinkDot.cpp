--- conflicted
+++ resolved
@@ -3553,11 +3553,7 @@
         if (nodep->user3SetOnce()) return;
         if (AstNode* const cpackagep = nodep->classOrPackageOpp()) {
             if (AstClassOrPackageRef* const cpackagerefp = VN_CAST(cpackagep, ClassOrPackageRef)) {
-<<<<<<< HEAD
-                AstClass* clsp = VN_CAST(cpackagerefp->classOrPackageNodep(), Class);
-=======
                 const AstClass* const clsp = VN_CAST(cpackagerefp->classOrPackageNodep(), Class);
->>>>>>> 5e6519c1
                 if (clsp && clsp->isParameterized()) {
                     // Unable to link before the instantiation of parameter classes.
                     // The class reference node has to be visited to properly link parameters.
