--- conflicted
+++ resolved
@@ -145,80 +145,7 @@
             nodep->scopeNamep(new AstScopeName{nodep->fileline(), false});
         }
     }
-<<<<<<< HEAD
-    virtual void visit(AstNodePreSel* nodep) override {
-=======
-
-    void visit(AstSenItem* nodep) override {
-        // Remove bit selects, and bark if it's not a simple variable
-        iterateChildren(nodep);
-        if (nodep->isClocked()) {
-            // If it's not a simple variable wrap in a temporary
-            // This is a bit unfortunate as we haven't done width resolution
-            // and any width errors will look a bit odd, but it works.
-            AstNode* const sensp = nodep->sensp();
-            if (sensp && !VN_IS(sensp, NodeVarRef) && !VN_IS(sensp, Const)) {
-                // Make a new temp wire
-                const string newvarname = "__Vsenitemexpr" + cvtToStr(++m_senitemCvtNum);
-                AstVar* const newvarp = new AstVar(sensp->fileline(), VVarType::MODULETEMP,
-                                                   newvarname, VFlagLogicPacked(), 1);
-                // We can't just add under the module, because we may be
-                // inside a generate, begin, etc.
-                // We know a SenItem should be under a SenTree/Always etc,
-                // we we'll just hunt upwards
-                AstNode* addwherep = nodep;  // Add to this element's next
-                while (VN_IS(addwherep, SenItem) || VN_IS(addwherep, SenTree)) {
-                    addwherep = addwherep->backp();
-                }
-                if (!VN_IS(addwherep, Always)) {  // Assertion perhaps?
-                    sensp->v3warn(E_UNSUPPORTED,
-                                  "Unsupported: Non-single-bit pos/negedge clock statement under "
-                                  "some complicated block");
-                    addwherep = m_modp;
-                }
-                addwherep->addNext(newvarp);
-
-                sensp->replaceWith(new AstVarRef(sensp->fileline(), newvarp, VAccess::READ));
-                AstAssignW* const assignp = new AstAssignW(
-                    sensp->fileline(), new AstVarRef(sensp->fileline(), newvarp, VAccess::WRITE),
-                    sensp);
-                addwherep->addNext(assignp);
-            }
-        } else {  // Old V1995 sensitivity list; we'll probably mostly ignore
-            bool did = true;
-            while (did) {
-                did = false;
-                if (AstNodeSel* const selp = VN_CAST(nodep->sensp(), NodeSel)) {
-                    AstNode* const fromp = selp->fromp()->unlinkFrBack();
-                    selp->replaceWith(fromp);
-                    VL_DO_DANGLING(selp->deleteTree(), selp);
-                    did = true;
-                }
-                // NodeSel doesn't include AstSel....
-                if (AstSel* const selp = VN_CAST(nodep->sensp(), Sel)) {
-                    AstNode* const fromp = selp->fromp()->unlinkFrBack();
-                    selp->replaceWith(fromp);
-                    VL_DO_DANGLING(selp->deleteTree(), selp);
-                    did = true;
-                }
-                if (AstNodePreSel* const selp = VN_CAST(nodep->sensp(), NodePreSel)) {
-                    AstNode* const fromp = selp->fromp()->unlinkFrBack();
-                    selp->replaceWith(fromp);
-                    VL_DO_DANGLING(selp->deleteTree(), selp);
-                    did = true;
-                }
-            }
-        }
-        if (!VN_IS(nodep->sensp(), NodeVarRef)
-            && !VN_IS(nodep->sensp(), EnumItemRef)  // V3Const will cleanup
-            && !nodep->isIllegal()) {
-            if (debug()) nodep->dumpTree(cout, "-tree: ");
-            nodep->v3warn(E_UNSUPPORTED, "Unsupported: Complex statement in sensitivity list");
-        }
-    }
-
     void visit(AstNodePreSel* nodep) override {
->>>>>>> 38a8d7fb
         if (!nodep->attrp()) {
             iterateChildren(nodep);
             // Constification may change the fromp() to a constant, which will lose the
