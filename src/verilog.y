--- conflicted
+++ resolved
@@ -2375,18 +2375,12 @@
 	|	yREPEAT '(' expr ')' stmtBlock		{ $$ = new AstRepeat($1,$3,$5);}
 	|	yWHILE '(' expr ')' stmtBlock		{ $$ = new AstWhile($1,$3,$5);}
 	//			// for's first ';' is in for_initalization
-<<<<<<< HEAD
-	|	yFOR '(' for_initialization expr ';' for_stepE ')' stmtBlock
-							{ $$ = new AstBegin($1,"",$3); $3->addNext(new AstWhile($1, $4,$8,$6)); }
+	|	statementFor				{ $$ = $1; }
 	|	yDO stmtBlock yWHILE '(' expr ')' ';'	{ if ($2) {
 							     $$ = $2->cloneTree(true);
 							     $$->addNext(new AstWhile($1,$5,$2));
 							  }
 							  else $$ = new AstWhile($1,$5,NULL); }
-=======
-	|	statementFor				{ $$ = $1; }
-	|	yDO stmtBlock yWHILE '(' expr ')' ';'	{ $$ = $2->cloneTree(true); $$->addNext(new AstWhile($1,$5,$2));}
->>>>>>> 1bcaaa0f
 	//			// IEEE says array_identifier here, but dotted accepted in VMM and 1800-2009
 	|	yFOREACH '(' idClassForeach '[' loop_variables ']' ')' stmtBlock	{ $$ = new AstForeach($1,$3,$5,$8); }
 	//
