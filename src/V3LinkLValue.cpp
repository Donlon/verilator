// -*- mode: C++; c-file-style: "cc-mode" -*-
//*************************************************************************
// DESCRIPTION: Verilator: LValue module/signal name references
//
// Code available from: https://verilator.org
//
//*************************************************************************
//
// Copyright 2003-2022 by Wilson Snyder. This program is free software; you
// can redistribute it and/or modify it under the terms of either the GNU
// Lesser General Public License Version 3 or the Perl Artistic License
// Version 2.0.
// SPDX-License-Identifier: LGPL-3.0-only OR Artistic-2.0
//
//*************************************************************************
// LinkLValue TRANSFORMATIONS:
//      Top-down traversal
//          Set lvalue() attributes on appropriate VARREFs.
//*************************************************************************

#include "config_build.h"
#include "verilatedos.h"

#include "V3LinkLValue.h"

#include "V3Ast.h"
#include "V3Global.h"

#include <map>

//######################################################################
// Link state, as a visitor of each AstNode

class LinkLValueVisitor final : public VNVisitor {
private:
    // NODE STATE

    // STATE
    bool m_setContinuously = false;  // Set that var has some continuous assignment
    bool m_setStrengthSpecified = false;  // Set that var has assignment with strength specified.
    VAccess m_setRefLvalue;  // Set VarRefs to lvalues for pin assignments
    AstNodeFTask* m_ftaskp = nullptr;  // Function or task we're inside

    // METHODS
    VL_DEBUG_FUNC;  // Declare debug()

    // VISITs
    // Result handing
    void visit(AstNodeVarRef* nodep) override {
        // VarRef: LValue its reference
        if (m_setRefLvalue != VAccess::NOCHANGE) nodep->access(m_setRefLvalue);
        if (nodep->varp()) {
            if (nodep->access().isWriteOrRW() && m_setContinuously) {
                nodep->varp()->isContinuously(true);
                // Strength may only be specified in continuous assignment,
                // so it is needed to check only if m_setContinuously is true
                if (m_setStrengthSpecified) nodep->varp()->hasStrengthAssignment(true);
            }
            if (nodep->access().isWriteOrRW() && !m_ftaskp && nodep->varp()->isReadOnly()) {
                nodep->v3warn(ASSIGNIN,
                              "Assigning to input/const variable: " << nodep->prettyNameQ());
            }
        }
        iterateChildren(nodep);
    }

    // Nodes that start propagating down lvalues
    void visit(AstPin* nodep) override {
        if (nodep->modVarp() && nodep->modVarp()->isWritable()) {
            // When the varref's were created, we didn't know the I/O state
            // Now that we do, and it's from a output, we know it's a lvalue
            m_setRefLvalue = VAccess::WRITE;
            iterateChildren(nodep);
            m_setRefLvalue = VAccess::NOCHANGE;
        } else {
            iterateChildren(nodep);
        }
    }
    void visit(AstNodeAssign* nodep) override {
        VL_RESTORER(m_setRefLvalue);
        VL_RESTORER(m_setContinuously);
        {
            m_setRefLvalue = VAccess::WRITE;
            m_setContinuously = VN_IS(nodep, AssignW) || VN_IS(nodep, AssignAlias);
            if (AstAssignW* assignwp = VN_CAST(nodep, AssignW)) {
                if (assignwp->strengthSpecp()) m_setStrengthSpecified = true;
            }
            iterateAndNextNull(nodep->lhsp());
            m_setRefLvalue = VAccess::NOCHANGE;
            m_setContinuously = false;
            m_setStrengthSpecified = false;
            iterateAndNextNull(nodep->rhsp());
        }
    }
    void visit(AstRelease* nodep) override {
        VL_RESTORER(m_setRefLvalue);
        VL_RESTORER(m_setContinuously);
        {
            m_setRefLvalue = VAccess::WRITE;
            m_setContinuously = false;
            iterateAndNextNull(nodep->lhsp());
        }
    }
<<<<<<< HEAD
    virtual void visit(AstFireEvent* nodep) override {
        VL_RESTORER(m_setRefLvalue);
        {
            m_setRefLvalue = VAccess::WRITE;
            iterateAndNextNull(nodep->operandp());
        }
    }
    virtual void visit(AstCastDynamic* nodep) override {
=======
    void visit(AstCastDynamic* nodep) override {
>>>>>>> 38a8d7fb
        VL_RESTORER(m_setRefLvalue);
        {
            m_setRefLvalue = VAccess::NOCHANGE;
            iterateAndNextNull(nodep->fromp());
            m_setRefLvalue = VAccess::WRITE;
            iterateAndNextNull(nodep->top());
        }
    }
    void visit(AstFOpen* nodep) override {
        VL_RESTORER(m_setRefLvalue);
        {
            m_setRefLvalue = VAccess::WRITE;
            iterateAndNextNull(nodep->filep());
            m_setRefLvalue = VAccess::NOCHANGE;
            iterateAndNextNull(nodep->filenamep());
            iterateAndNextNull(nodep->modep());
        }
    }
    void visit(AstFOpenMcd* nodep) override {
        VL_RESTORER(m_setRefLvalue);
        {
            m_setRefLvalue = VAccess::WRITE;
            iterateAndNextNull(nodep->filep());
            m_setRefLvalue = VAccess::NOCHANGE;
            iterateAndNextNull(nodep->filenamep());
        }
    }
    void visit(AstFClose* nodep) override {
        VL_RESTORER(m_setRefLvalue);
        {
            m_setRefLvalue = VAccess::WRITE;
            iterateAndNextNull(nodep->filep());
        }
    }
    void visit(AstFError* nodep) override {
        VL_RESTORER(m_setRefLvalue);
        {
            m_setRefLvalue = VAccess::WRITE;
            iterateAndNextNull(nodep->filep());
            iterateAndNextNull(nodep->strp());
        }
    }
    void visit(AstFFlush* nodep) override {
        VL_RESTORER(m_setRefLvalue);
        {
            m_setRefLvalue = VAccess::WRITE;
            iterateAndNextNull(nodep->filep());
        }
    }
    void visit(AstFGetC* nodep) override {
        VL_RESTORER(m_setRefLvalue);
        {
            m_setRefLvalue = VAccess::WRITE;
            iterateAndNextNull(nodep->filep());
        }
    }
    void visit(AstFGetS* nodep) override {
        VL_RESTORER(m_setRefLvalue);
        {
            m_setRefLvalue = VAccess::WRITE;
            iterateAndNextNull(nodep->filep());
            iterateAndNextNull(nodep->strgp());
        }
    }
    void visit(AstFRead* nodep) override {
        VL_RESTORER(m_setRefLvalue);
        {
            m_setRefLvalue = VAccess::WRITE;
            iterateAndNextNull(nodep->memp());
            iterateAndNextNull(nodep->filep());
        }
    }
    void visit(AstFScanF* nodep) override {
        VL_RESTORER(m_setRefLvalue);
        {
            m_setRefLvalue = VAccess::WRITE;
            iterateAndNextNull(nodep->filep());
            iterateAndNextNull(nodep->exprsp());
        }
    }
    void visit(AstFUngetC* nodep) override {
        VL_RESTORER(m_setRefLvalue);
        {
            m_setRefLvalue = VAccess::WRITE;
            iterateAndNextNull(nodep->filep());
        }
    }
    void visit(AstSScanF* nodep) override {
        VL_RESTORER(m_setRefLvalue);
        {
            m_setRefLvalue = VAccess::WRITE;
            iterateAndNextNull(nodep->exprsp());
        }
    }
    void visit(AstSysIgnore* nodep) override {
        // Can't know if lvalue or not; presume so as stricter
        VL_RESTORER(m_setRefLvalue);
        iterateChildren(nodep);
    }
    void visit(AstRand* nodep) override {
        VL_RESTORER(m_setRefLvalue);
        {
            if (!nodep->urandom()) m_setRefLvalue = VAccess::WRITE;
            iterateAndNextNull(nodep->seedp());
        }
    }
    void visit(AstReadMem* nodep) override {
        VL_RESTORER(m_setRefLvalue);
        {
            m_setRefLvalue = VAccess::WRITE;
            iterateAndNextNull(nodep->memp());
            m_setRefLvalue = VAccess::NOCHANGE;
            iterateAndNextNull(nodep->filenamep());
            iterateAndNextNull(nodep->lsbp());
            iterateAndNextNull(nodep->msbp());
        }
    }
    void visit(AstTestPlusArgs* nodep) override {
        VL_RESTORER(m_setRefLvalue);
        {
            m_setRefLvalue = VAccess::NOCHANGE;
            iterateAndNextNull(nodep->searchp());
        }
    }
    void visit(AstValuePlusArgs* nodep) override {
        VL_RESTORER(m_setRefLvalue);
        {
            m_setRefLvalue = VAccess::NOCHANGE;
            iterateAndNextNull(nodep->searchp());
            m_setRefLvalue = VAccess::WRITE;
            iterateAndNextNull(nodep->outp());
        }
    }
    void visit(AstSFormat* nodep) override {
        VL_RESTORER(m_setRefLvalue);
        {
            m_setRefLvalue = VAccess::WRITE;
            iterateAndNextNull(nodep->lhsp());
            m_setRefLvalue = VAccess::NOCHANGE;
            iterateAndNextNull(nodep->fmtp());
        }
    }
    void prepost_visit(AstNodeTriop* nodep) {
        VL_RESTORER(m_setRefLvalue);
        {
            m_setRefLvalue = VAccess::NOCHANGE;
            iterateAndNextNull(nodep->lhsp());
            iterateAndNextNull(nodep->rhsp());
            m_setRefLvalue = VAccess::WRITE;
            iterateAndNextNull(nodep->thsp());
        }
    }
    void visit(AstPreAdd* nodep) override { prepost_visit(nodep); }
    void visit(AstPostAdd* nodep) override { prepost_visit(nodep); }
    void visit(AstPreSub* nodep) override { prepost_visit(nodep); }
    void visit(AstPostSub* nodep) override { prepost_visit(nodep); }

    // Nodes that change LValue state
    void visit(AstSel* nodep) override {
        VL_RESTORER(m_setRefLvalue);
        {
            iterateAndNextNull(nodep->lhsp());
            // Only set lvalues on the from
            m_setRefLvalue = VAccess::NOCHANGE;
            iterateAndNextNull(nodep->rhsp());
            iterateAndNextNull(nodep->thsp());
        }
    }
    void visit(AstNodeSel* nodep) override {
        VL_RESTORER(m_setRefLvalue);
        {  // Only set lvalues on the from
            iterateAndNextNull(nodep->lhsp());
            m_setRefLvalue = VAccess::NOCHANGE;
            iterateAndNextNull(nodep->rhsp());
        }
    }
    void visit(AstCellArrayRef* nodep) override {
        VL_RESTORER(m_setRefLvalue);
        {  // selp is not an lvalue
            m_setRefLvalue = VAccess::NOCHANGE;
            iterateAndNextNull(nodep->selp());
        }
    }
    void visit(AstNodePreSel* nodep) override {
        VL_RESTORER(m_setRefLvalue);
        {  // Only set lvalues on the from
            iterateAndNextNull(nodep->fromp());
            m_setRefLvalue = VAccess::NOCHANGE;
            iterateAndNextNull(nodep->rhsp());
            iterateAndNextNull(nodep->thsp());
        }
    }
    void visit(AstNodeFTask* nodep) override {
        m_ftaskp = nodep;
        iterateChildren(nodep);
        m_ftaskp = nullptr;
    }
    void visit(AstNodeFTaskRef* nodep) override {
        AstNode* pinp = nodep->pinsp();
        const AstNodeFTask* const taskp = nodep->taskp();
        // We'll deal with mismatching pins later
        if (!taskp) return;
        for (AstNode* stmtp = taskp->stmtsp(); stmtp && pinp; stmtp = stmtp->nextp()) {
            if (const AstVar* const portp = VN_CAST(stmtp, Var)) {
                if (portp->isIO()) {
                    if (portp->isWritable()) {
                        m_setRefLvalue = VAccess::WRITE;
                        iterate(pinp);
                        m_setRefLvalue = VAccess::NOCHANGE;
                    } else {
                        iterate(pinp);
                    }
                    // Advance pin
                    pinp = pinp->nextp();
                }
            }
        }
    }

    void visit(AstNode* nodep) override { iterateChildren(nodep); }

public:
    // CONSTRUCTORS
    LinkLValueVisitor(AstNode* nodep, VAccess start)
        : m_setRefLvalue{start} {
        iterate(nodep);
    }
    ~LinkLValueVisitor() override = default;
};

//######################################################################
// Link class functions

void V3LinkLValue::linkLValue(AstNetlist* nodep) {
    UINFO(4, __FUNCTION__ << ": " << endl);
    { LinkLValueVisitor{nodep, VAccess::NOCHANGE}; }  // Destruct before checking
    V3Global::dumpCheckGlobalTree("linklvalue", 0, v3Global.opt.dumpTreeLevel(__FILE__) >= 6);
}
void V3LinkLValue::linkLValueSet(AstNode* nodep) {
    // Called by later link functions when it is known a node needs
    // to be converted to a lvalue.
    UINFO(9, __FUNCTION__ << ": " << endl);
    { LinkLValueVisitor{nodep, VAccess::WRITE}; }
}<|MERGE_RESOLUTION|>--- conflicted
+++ resolved
@@ -101,18 +101,14 @@
             iterateAndNextNull(nodep->lhsp());
         }
     }
-<<<<<<< HEAD
-    virtual void visit(AstFireEvent* nodep) override {
+    void visit(AstFireEvent* nodep) override {
         VL_RESTORER(m_setRefLvalue);
         {
             m_setRefLvalue = VAccess::WRITE;
             iterateAndNextNull(nodep->operandp());
         }
     }
-    virtual void visit(AstCastDynamic* nodep) override {
-=======
     void visit(AstCastDynamic* nodep) override {
->>>>>>> 38a8d7fb
         VL_RESTORER(m_setRefLvalue);
         {
             m_setRefLvalue = VAccess::NOCHANGE;
